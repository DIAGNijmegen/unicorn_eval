--- conflicted
+++ resolved
@@ -237,10 +237,6 @@
         predict() -> np.ndarray:
             Predicts the labels for the test features using the trained model.
     """
-<<<<<<< HEAD
-    def __init__(self, shot_features, shot_labels, test_features, survival=False, num_epochs=100, learning_rate=0.001, patience=10, shot_extra_labels=None):
-=======
-
     def __init__(
         self,
         shot_features,
@@ -252,7 +248,6 @@
         patience=10,
         shot_extra_labels=None,
     ):
->>>>>>> ff2fecf2
         super().__init__(shot_features, shot_labels, test_features, shot_extra_labels)
         self.survival = survival
         self.num_epochs = num_epochs
@@ -318,13 +313,10 @@
         best_loss = float("inf")
         best_epoch = 0
         best_state = self.model.state_dict()
-<<<<<<< HEAD
-        for epoch in tqdm.tqdm(range(self.num_epochs), desc="Training", unit="epoch", leave=True):
-=======
+
         for epoch in tqdm.tqdm(
             range(self.num_epochs), desc="Training", unit="epoch", leave=True
         ):
->>>>>>> ff2fecf2
             self.model.train()
             self.optimizer.zero_grad()
             logits = self.model(self.shot_features)
@@ -346,18 +338,10 @@
             elif epoch - best_epoch > self.patience:
                 tqdm.tqdm.write(f"Early stopping at epoch {epoch+1}")
                 break
-<<<<<<< HEAD
-            tqdm.tqdm.write(f"Epoch {epoch+1}/{self.num_epochs} - Loss: {loss.item():.4f}")
-=======
+
             tqdm.tqdm.write(
                 f"Epoch {epoch+1}/{self.num_epochs} - Loss: {loss.item():.4f}"
             )
-
-        self.model.load_state_dict(best_state)
-        tqdm.tqdm.write(
-            f"Restored best model from epoch {best_epoch+1} with loss {best_loss:.4f}"
-        )
->>>>>>> ff2fecf2
 
         self.model.load_state_dict(best_state)
         tqdm.tqdm.write(f"Restored best model from epoch {best_epoch+1} with loss {best_loss:.4f}")
@@ -379,14 +363,9 @@
     """
     A simple MLP classifier with a tunable number of hidden layers.
     """
-
-<<<<<<< HEAD
-    def __init__(self, input_dim: int, hidden_dim: int, output_dim: int, num_layers: int):
-=======
     def __init__(
         self, input_dim: int, hidden_dim: int, output_dim: int, num_layers: int
     ):
->>>>>>> ff2fecf2
         super().__init__()
         layers = []
         layers.append(nn.Linear(input_dim, hidden_dim))
@@ -421,10 +400,6 @@
         predict() -> np.ndarray:
             Generates predictions for the test data using the fitted model.
     """
-<<<<<<< HEAD
-    def __init__(self, shot_features, shot_labels, test_features, survival=False, hidden_dim=256, num_layers=3, num_epochs=100, learning_rate=0.001, patience=10, shot_extra_labels=None):
-=======
-
     def __init__(
         self,
         shot_features,
@@ -438,7 +413,6 @@
         patience=10,
         shot_extra_labels=None,
     ):
->>>>>>> ff2fecf2
         super().__init__(shot_features, shot_labels, test_features, shot_extra_labels)
         self.survival = survival
         self.hidden_dim = hidden_dim
@@ -492,13 +466,9 @@
                 self.device
             )
 
-<<<<<<< HEAD
-        self.model = MLPClassifier(input_dim, self.hidden_dim, self.num_classes, self.num_layers).to(self.device)
-=======
         self.model = MLPClassifier(
             input_dim, self.hidden_dim, self.num_classes, self.num_layers
         ).to(self.device)
->>>>>>> ff2fecf2
         self.optimizer = optim.Adam(self.model.parameters(), lr=self.learning_rate)
 
         total_params = sum(
@@ -512,13 +482,10 @@
         best_loss = float("inf")
         best_epoch = 0
         best_state = self.model.state_dict()
-<<<<<<< HEAD
-        for epoch in tqdm.tqdm(range(self.num_epochs), desc="Training", unit="epoch", leave=True):
-=======
+
         for epoch in tqdm.tqdm(
             range(self.num_epochs), desc="Training", unit="epoch", leave=True
         ):
->>>>>>> ff2fecf2
             self.model.train()
             self.optimizer.zero_grad()
             logits = self.model(self.shot_features)
@@ -540,12 +507,7 @@
             elif epoch - best_epoch > self.patience:
                 tqdm.tqdm.write(f"Early stopping at epoch {epoch+1}")
                 break
-<<<<<<< HEAD
-            tqdm.tqdm.write(f"Epoch {epoch+1}/{self.num_epochs} - Loss: {epoch_loss:.4f}")
-
-        self.model.load_state_dict(best_state)
-        tqdm.tqdm.write(f"Restored best model from epoch {best_epoch+1} with loss {best_loss:.4f}")
-=======
+
             tqdm.tqdm.write(
                 f"Epoch {epoch+1}/{self.num_epochs} - Loss: {epoch_loss:.4f}"
             )
@@ -554,7 +516,6 @@
         tqdm.tqdm.write(
             f"Restored best model from epoch {best_epoch+1} with loss {best_loss:.4f}"
         )
->>>>>>> ff2fecf2
 
     def predict(self) -> np.ndarray:
         self.model.eval()
