--- conflicted
+++ resolved
@@ -584,20 +584,11 @@
         aligned_preds = {}
 
         for case_id, pred_msk in grids.items():
-<<<<<<< HEAD
-            meta = gt_meta_by_case[case_id]
-
-            gt_size= tuple(meta['image-size'])
-            gt_origin = tuple(meta['image-origin'])
-            gt_spacing = tuple(meta['image-spacing'])
-            gt_direction = tuple(meta['image-direction'])
-=======
             case = test_cases[case_id]
-            gt_size= test_label_sizes[case]
-            gt_spacing= test_label_spacing[case]
-            gt_origin= test_label_origins[case] 
-            gt_direction= test_label_directions[case]
->>>>>>> 0c052172
+            gt_size = test_label_sizes[case]
+            gt_spacing = test_label_spacing[case]
+            gt_origin = test_label_origins[case]
+            gt_direction = test_label_directions[case]
 
             pred_on_gt = sitk.Resample(
                 pred_msk,
@@ -795,78 +786,44 @@
 
     def __init__(
         self,
-<<<<<<< HEAD
         shot_features,
         shot_coordinates,
         shot_names,
         shot_labels,
+        shot_image_spacing,
+        shot_image_origins,
+        shot_image_directions,
+        shot_image_sizes,
+        shot_label_spacing,
+        shot_label_origins,
+        shot_label_directions,
+        shot_label_sizes,
         test_features,
         test_coordinates,
         test_names,
-        test_labels,
-=======
-        train_feats,
-        train_coords,
-        train_cases,
-        train_labels,
-        train_image_spacing,
-        train_image_origins,
-        train_image_directions,
-        train_image_sizes,
-        train_label_spacing,
-        train_label_origins,
-        train_label_directions,
-        train_label_sizes,
-        test_feats,
-        test_coords,
-        test_cases,
->>>>>>> 0c052172
         test_image_sizes,
         test_image_origins,
         test_image_spacings,
         test_image_directions,
-<<<<<<< HEAD
-        shot_image_spacing,
-        shot_image_origins,
-        shot_image_directions,
-        shot_image_sizes,
-=======
         test_label_sizes,
         test_label_spacing,
         test_label_origins,
         test_label_directions,
->>>>>>> 0c052172
         patch_size,
         return_binary=True,
     ):
         label_patch_features = []
-<<<<<<< HEAD
-        for idx, label_dict in enumerate(shot_labels):
-            lbl_arr=label_dict['label']
-            meta=label_dict['meta']
+        for idx, label in enumerate(shot_labels):
             label_feats = extract_patch_labels(
-                label=lbl_arr,
-                label_spacing=meta['image-spacing'],
-                label_origin=meta['image-origin'],
-                label_direction=meta['image-direction'],
-                image_size=shot_image_sizes[shot_names[idx]],
+                label=label,
+                label_spacing=shot_label_spacing[shot_names[idx]],
+                label_origin=shot_label_origins[shot_names[idx]],
+                label_direction=shot_image_sizes[shot_names[idx]],
+                image_size=shot_label_directions[shot_names[idx]],
                 image_origin=shot_image_origins[shot_names[idx]],
                 image_spacing=shot_image_spacing[shot_names[idx]],
                 image_direction=shot_image_directions[shot_names[idx]],
                 patch_size=patch_size,
-=======
-        for idx, label in enumerate(train_labels):
-            label_feats = extract_patch_labels(
-                label=label,
-                label_spacing=train_label_spacing[train_cases[idx]],
-                label_origin=train_label_origins[train_cases[idx]],
-                label_direction=train_label_directions[train_cases[idx]],
-                image_size=train_image_sizes[train_cases[idx]],
-                image_origin= train_image_origins[train_cases[idx]],
-                image_spacing= train_image_spacing[train_cases[idx]],
-                image_direction= train_image_directions[train_cases[idx]],
-                patch_size= patch_size,
->>>>>>> 0c052172
             )
             label_patch_features.append(label_feats)
         label_patch_features = np.array(label_patch_features, dtype=object)
@@ -886,20 +843,13 @@
         self.test_image_origins = test_image_origins
         self.test_image_spacings = test_image_spacings
         self.test_image_directions = test_image_directions
-<<<<<<< HEAD
         self.shot_image_spacing = shot_image_spacing
         self.shot_image_origins = shot_image_origins
         self.shot_image_directions = shot_image_directions
-        self.test_labels = test_labels
-=======
-        self.train_image_spacing = train_image_spacing
-        self.train_image_origins = train_image_origins
-        self.train_image_directions = train_image_directions
         self.test_label_sizes = test_label_sizes
         self.test_label_spacing = test_label_spacing
         self.test_label_origins = test_label_origins
         self.test_label_directions = test_label_directions
->>>>>>> 0c052172
         self.patch_size = patch_size
         self.decoder = None
         self.return_binary = return_binary
