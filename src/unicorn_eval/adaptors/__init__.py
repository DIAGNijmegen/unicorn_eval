#  Copyright 2025 Diagnostic Image Analysis Group, Radboudumc, Nijmegen, The Netherlands
#
#  Licensed under the Apache License, Version 2.0 (the "License");
#  you may not use this file except in compliance with the License.
#  You may obtain a copy of the License at
#
#      http://www.apache.org/licenses/LICENSE-2.0
#
#  Unless required by applicable law or agreed to in writing, software
#  distributed under the License is distributed on an "AS IS" BASIS,
#  WITHOUT WARRANTIES OR CONDITIONS OF ANY KIND, either express or implied.
#  See the License for the specific language governing permissions and
#  limitations under the License.

from unicorn_eval.adaptors.classification import (
    KNN,
    WeightedKNN,
    LogisticRegression,
    LinearProbing,
    MultiLayerPerceptron,
)
from unicorn_eval.adaptors.regression import (
    KNNRegressor,
    WeightedKNNRegressor,
    LinearProbingRegressor,
    MultiLayerPerceptronRegressor,
)

from unicorn_eval.adaptors.detection import DensityMap, ConvDetector, PatchNoduleRegressor
from unicorn_eval.adaptors.segmentation import (
    SegmentationUpsampling,
    SegmentationUpsampling3D,
<<<<<<< HEAD
    ConvSegmentation3D,
=======
    LinearUpsampleConv3D
>>>>>>> 263e4b5f
)

__all__ = [
    "KNN",
    "WeightedKNN",
    "LogisticRegression",
    "LinearProbing",
    "MultiLayerPerceptron",
    "KNNRegressor",
    "WeightedKNNRegressor",
    "LinearProbingRegressor",
    "MultiLayerPerceptronRegressor",
    "DensityMap",
    "ConvDetector",
    "PatchNoduleRegressor",
    "SegmentationUpsampling",
    "SegmentationUpsampling3D",
    "LinearUpsampleConv3D"
]<|MERGE_RESOLUTION|>--- conflicted
+++ resolved
@@ -30,11 +30,8 @@
 from unicorn_eval.adaptors.segmentation import (
     SegmentationUpsampling,
     SegmentationUpsampling3D,
-<<<<<<< HEAD
     ConvSegmentation3D,
-=======
     LinearUpsampleConv3D
->>>>>>> 263e4b5f
 )
 
 __all__ = [
@@ -52,5 +49,6 @@
     "PatchNoduleRegressor",
     "SegmentationUpsampling",
     "SegmentationUpsampling3D",
+    "ConvSegmentation3D",
     "LinearUpsampleConv3D"
 ]