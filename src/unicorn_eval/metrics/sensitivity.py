#  Copyright 2025 Diagnostic Image Analysis Group, Radboudumc, Nijmegen, The Netherlands
#
#  Licensed under the Apache License, Version 2.0 (the "License");
#  you may not use this file except in compliance with the License.
#  You may obtain a copy of the License at
#
#      http://www.apache.org/licenses/LICENSE-2.0
#
#  Unless required by applicable law or agreed to in writing, software
#  distributed under the License is distributed on an "AS IS" BASIS,
#  WITHOUT WARRANTIES OR CONDITIONS OF ANY KIND, either express or implied.
#  See the License for the specific language governing permissions and
#  limitations under the License.

"""
LUNA16 CPM calculator — expected input: [caseId,x,y,z,p], this calculator mimics
as closely as possible the original evaluation scripts used in the LUNA16 challenge with the CPM calculate included,
this is the metric displayed on the leaderboard.
LUNA16 Evaluation:
https://www.dropbox.com/s/wue67fg9bk5xdxt/evaluationScript.zip?dl=0

"""
from __future__ import annotations
import tempfile, csv
from pathlib import Path
from typing import Dict, List, Sequence, Tuple

import numpy as np
import sklearn.metrics as skl_metrics



def read_csv(filename: str) -> List[List[str]]:
    rows: List[List[str]] = []
    with open(filename, newline="", encoding="utf-8-sig") as f:
        rows.extend(csv.reader(f, delimiter=","))
    return rows


class NoduleFinding:
    def __init__(
        self,
        noduleid: int | None = None,
        coordX: float | None = None,
        coordY: float | None = None,
        coordZ: float | None = None,
        coordType: str = "World",
        CADprobability: float | None = None,
        noduleType: str | None = None,
        diameter: float | None = None,
        state: str | None = None,
        seriesInstanceUID: str | None = None,
    ):
        self.id = noduleid
        self.coordX = coordX
        self.coordY = coordY
        self.coordZ = coordZ
        self.coordType = coordType
        self.CADprobability = CADprobability
        self.noduleType = noduleType
        self.diameter_mm = diameter
        self.state = state
        self.candidateID: int | None = None
        self.seriesuid = seriesInstanceUID


seriesuid_label      = "seriesuid"
coordX_label         = "coordX"
coordY_label         = "coordY"
coordZ_label         = "coordZ"
diameter_mm_label    = "diameter_mm"
CADProbability_label = "probability"
fixedFPs             = [0.125, 0.25, 0.5, 1, 2, 4, 8]


def getCPM(
    fps: Sequence[float], sens: Sequence[float], fixedFPs_: Sequence[float]
) -> Tuple[float, List[float]]:
    fixedSens = [0.0] * len(fixedFPs_)
    for i, fixedFP in enumerate(fixedFPs_):
        diffPrior = max(fps)
        for j, fp in enumerate(fps):
            diffCurr = abs(fp - fixedFP)
            if diffCurr < diffPrior:
                fixedSens[i] = sens[j]
                diffPrior = diffCurr
    return np.mean(fixedSens), fixedSens


def computeFROC(
    FROCGTList: Sequence[int | float],
    FROCProbList: Sequence[float],
    totalNumberOfImages: int,
    excludeList: Sequence[bool],
):
    FROCGTList_local, FROCProbList_local = [], []
    for i in range(len(excludeList)):
        if not excludeList[i]:
            FROCGTList_local.append(FROCGTList[i])
            FROCProbList_local.append(FROCProbList[i])

    numberOfDetectedLesions = sum(FROCGTList_local)
    totalNumberOfLesions    = sum(FROCGTList)
    totalNumberOfCandidates = len(FROCProbList_local)

    # ------------------------------------------------------------------ #
    # Guard: if *no* positives survive the filter, return zeros so the
    # CPM becomes 0
    # ------------------------------------------------------------------ #
    if numberOfDetectedLesions == 0:
        return np.array([0.0]), np.array([0.0]), np.array([0.0])
    # ------------------------------------------------------------------ #

    fpr, tpr, thresholds = skl_metrics.roc_curve(
        FROCGTList_local, FROCProbList_local
    )

    if sum(FROCGTList) == len(FROCGTList):
        fps = np.zeros(len(fpr))
    else:
        fps = (
            fpr
            * (totalNumberOfCandidates - numberOfDetectedLesions)
            / float(totalNumberOfImages)
        )
    sens = (tpr * numberOfDetectedLesions) / float(totalNumberOfLesions)
    return fps, sens, thresholds


def getNodule(annotation: List[str], header: List[str], state: str = ""):
    n = NoduleFinding()
    n.coordX = annotation[header.index(coordX_label)]
    n.coordY = annotation[header.index(coordY_label)]
    n.coordZ = annotation[header.index(coordZ_label)]
    if diameter_mm_label in header:
        n.diameter_mm = annotation[header.index(diameter_mm_label)]
    if CADProbability_label in header:
        n.CADprobability = annotation[header.index(CADProbability_label)]
    if state:
        n.state = state
    return n


def collectNoduleAnnotations(
    annotations: List[List[str]],
    seriesUIDs: Sequence[str],
):
    allNodules: Dict[str, List[NoduleFinding]] = {}
    for seriesuid in seriesUIDs:
        nodules: List[NoduleFinding] = []
        header = annotations[0]
        for row in annotations[1:]:
            if row[header.index(seriesuid_label)] == seriesuid:
                nodules.append(getNodule(row, header, state="Included"))
        allNodules[seriesuid] = nodules
    return allNodules


def collect(
    annotations_filename: str,
    seriesuids_filename: str,
):
    annotations  = read_csv(annotations_filename)
    seriesUIDs   = [row[0] for row in read_csv(seriesuids_filename)]
    allNodules   = collectNoduleAnnotations(annotations, seriesUIDs)
    return allNodules, seriesUIDs


def evaluateCAD_for_cpm(
    seriesUIDs: Sequence[str],
    results_filename: str,
    allNodules: Dict[str, List[NoduleFinding]],
    maxNumberOfCADMarks: int = -1,
) -> float:
    results = read_csv(results_filename)
    header  = results[0]

    allCandsCAD: Dict[str, Dict[int, NoduleFinding]] = {}
    for seriesuid in seriesUIDs:
        nodules: Dict[int, NoduleFinding] = {}
        i = 0
        for res in results[1:]:
            if res[header.index(seriesuid_label)] != seriesuid:
                continue
            n = getNodule(res, header)
            n.candidateID = i
            nodules[n.candidateID] = n
            i += 1
        if 0 < maxNumberOfCADMarks < len(nodules):
            probs = sorted(
                (float(n.CADprobability) for n in nodules.values()),
                reverse=True,
            )
            probThreshold = probs[maxNumberOfCADMarks]
            nodules = {
                k: n
                for k, n in nodules.items()
                if float(n.CADprobability) > probThreshold
            }
        allCandsCAD[seriesuid] = nodules

    candTPs = candFPs = candFNs = 0
    minProbValue = -1e9

    FROCGTList: List[float] = []
    FROCProbList: List[float] = []
    FPDivisorList: List[str] = []
    excludeList: List[bool] = []

    for seriesuid in seriesUIDs:
        candidates    = allCandsCAD.get(seriesuid, {})
        remaining     = candidates.copy()
        noduleAnnots  = allNodules.get(seriesuid, [])

        for na in noduleAnnots:
            x, y, z = map(float, (na.coordX, na.coordY, na.coordZ))
            diam    = float(na.diameter_mm)
            diam    = diam if diam >= 0.0 else 10.0
            rad2    = (diam / 2.0) ** 2
            matches: List[NoduleFinding] = []
            for key, cand in list(candidates.items()):
                dx = x - float(cand.coordX)
                dy = y - float(cand.coordY)
                dz = z - float(cand.coordZ)
                if dx*dx + dy*dy + dz*dz < rad2:
                    matches.append(cand)
                    remaining.pop(key, None)

            if matches:
                best = max(float(c.CADprobability) for c in matches)
                FROCGTList.append(1.0)
                FROCProbList.append(best)
                FPDivisorList.append(seriesuid)
                excludeList.append(False)
                candTPs += 1
            else:
                candFNs += 1
                FROCGTList.append(1.0)
                FROCProbList.append(minProbValue)
                FPDivisorList.append(seriesuid)
                excludeList.append(True)

        for cand in remaining.values():          # false positives
            candFPs += 1
            FROCGTList.append(0.0)
            FROCProbList.append(float(cand.CADprobability))
            FPDivisorList.append(seriesuid)
            excludeList.append(False)

    fps, sens, _ = computeFROC(
        FROCGTList, FROCProbList, len(seriesUIDs), excludeList
    )
    meanSens, _ = getCPM(fps, sens, fixedFPs)
    return meanSens


def noduleCADEvaluation_for_cpm(
    annotations_filename: str,
    seriesuids_filename: str,
    results_filename: str,
    max_number_cad_marks: int = -1,
) -> float:
    allNodules, seriesUIDs = collect(
        annotations_filename, seriesuids_filename
    )
    return evaluateCAD_for_cpm(
        seriesUIDs,
        results_filename,
        allNodules,
        maxNumberOfCADMarks=max_number_cad_marks,
    )

# ------------------------------------------------------------------ #
#  ----- helper for temporary CSV creation ------------------------- #
# ------------------------------------------------------------------ #
def _dump(rows: List[List[str]], dir_: Path, fname: str) -> str:
    path = dir_ / fname
    with path.open("w", newline="") as f:
        csv.writer(f).writerows(rows)
    return str(path)


def compute_cpm(
    case_ids: Sequence[str],
    test_predictions,                 # iterable of [test_id,x,y,z,p]
    test_labels: Sequence[Sequence[Tuple[float, float, float]]],
    test_extra_labels,
) -> float:
    """
    Convert run‑time tensors/lists to the CSVs required by the unchanged
    CPM evaluator and return the metric value.
    """
    with tempfile.TemporaryDirectory() as tmp_dir_str:
        tmp_dir = Path(tmp_dir_str)

        # ---- seriesuids.csv ------------------------------------------------
        series_csv = _dump([[cid] for cid in case_ids], tmp_dir,
                           "seriesuids.csv")
        # ---- annotations.csv ----------------------------------------------
        ann_rows = [[seriesuid_label,
                     coordX_label, coordY_label, coordZ_label,
                     diameter_mm_label]]

        diam_iter = iter(test_extra_labels)

        for case_name, coords in zip(case_ids, test_labels):
            # For each coordinate triple in this case
            for (x, y, z) in coords:
                # Grab the *next* diameter dict from your flat iterator
                diam_struct = next(diam_iter)

                # Now build your row
                ann_rows.append([
                    case_name,
                    f"{x:.6f}",   # format to e.g. 6dp if you like
                    f"{y:.6f}",
                    f"{z:.6f}",
                    f"{float(diam_struct['diameter']):.6f}"
                ])
        ann_csv = _dump(ann_rows, tmp_dir, "annotations.csv")
<<<<<<< HEAD
=======

>>>>>>> faeb2822
        # ---- candidates.csv -----------------------------------------------

        cand_rows = [[seriesuid_label,
                      coordX_label, coordY_label, coordZ_label,
                      CADProbability_label]]
        for row in test_predictions:
            test_id, x, y, z, p = row
            if test_id in case_ids:          # ignore stray predictions
                cand_rows.append([
                    test_id, f"{x}", f"{y}", f"{z}", f"{p}"
                ])
        cand_csv = _dump(cand_rows, tmp_dir, "candidates.csv")
        # ---- run evaluator -------------------------------------------------

        return noduleCADEvaluation_for_cpm(
            annotations_filename=ann_csv,
            seriesuids_filename=series_csv,
            results_filename=cand_csv,
            max_number_cad_marks=-1,
        )<|MERGE_RESOLUTION|>--- conflicted
+++ resolved
@@ -318,10 +318,6 @@
                     f"{float(diam_struct['diameter']):.6f}"
                 ])
         ann_csv = _dump(ann_rows, tmp_dir, "annotations.csv")
-<<<<<<< HEAD
-=======
-
->>>>>>> faeb2822
         # ---- candidates.csv -----------------------------------------------
 
         cand_rows = [[seriesuid_label,
