#  Copyright 2025 Diagnostic Image Analysis Group, Radboudumc, Nijmegen, The Netherlands
#
#  Licensed under the Apache License, Version 2.0 (the "License");
#  you may not use this file except in compliance with the License.
#  You may obtain a copy of the License at
#
#      http://www.apache.org/licenses/LICENSE-2.0
#
#  Unless required by applicable law or agreed to in writing, software
#  distributed under the License is distributed on an "AS IS" BASIS,
#  WITHOUT WARRANTIES OR CONDITIONS OF ANY KIND, either express or implied.
#  See the License for the specific language governing permissions and
#  limitations under the License.

import json
from multiprocessing import Pool
from pathlib import Path
from pprint import pformat
from picai_prep.preprocessing import Sample, PreprocessingSettings

import numpy as np
import openslide
import pandas as pd
from dragon_eval import DragonEval
from dragon_eval.evaluation import REGRESSION_EPSILON, TASK_TYPE, EvalType
import SimpleITK as sitk

from unicorn_eval.helpers import get_max_workers
from unicorn_eval.utils import (
    adapt_features,
    evaluate_predictions,
    extract_data,
    extract_embeddings_and_labels,
    normalize_metric,
    write_json_file,
)


INPUT_DIRECTORY = Path("/input")
OUTPUT_DIRECTORY = Path("/output")
GROUNDTRUTH_DIRECTORY = Path("/opt/ml/input/data/ground_truth")


ADAPTOR_SLUGS_DICT = {
    "Task01_classifying_he_prostate_biopsies_into_isup_scores": "adaptor-pathology-classification",
    "Task02_classifying_lung_nodule_malignancy_in_ct": "adaptor-radiology-classification",
    "Task03_predicting_the_time_to_biochemical_recurrence_in_he_prostatectomies": "adaptor-pathology-regression",
    "Task04_predicting_slide_level_tumor_proportion_score_in_ihc_stained_wsi": "adaptor-pathology-classification",
    "Task05_detecting_signet_ring_cells_in_he_stained_wsi_of_gastric_cancer": "adaptor-pathology-detection",
    "Task06_detecting_clinically_significant_prostate_cancer_in_mri_exams": "adaptor-radiology-detection-segmentation",
    "Task07_detecting_lung_nodules_in_thoracic_ct": "adaptor-radiology-detection-points",
    "Task08_detecting_mitotic_figures_in_breast_cancer_wsis": "adaptor-pathology-detection",
    "Task09_segmenting_rois_in_breast_cancer_wsis": "adaptor-pathology-segmentation",
    "Task10_segmenting_lesions_within_vois_in_ct": "adaptor-radiology-segmentation",
    "Task11_segmenting_three_anatomical_structures_in_lumbar_spine_mri": "adaptor-radiology-segmentation",
}

REQUIRES_PROBABILITIES_DICT = {
    "Task01_classifying_he_prostate_biopsies_into_isup_scores": False,
    "Task02_classifying_lung_nodule_malignancy_in_ct": True,
    "Task03_predicting_the_time_to_biochemical_recurrence_in_he_prostatectomies": False,
    "Task04_predicting_slide_level_tumor_proportion_score_in_ihc_stained_wsi": False,
    "Task05_detecting_signet_ring_cells_in_he_stained_wsi_of_gastric_cancer": False,
    "Task06_detecting_clinically_significant_prostate_cancer_in_mri_exams": False,
    "Task07_detecting_lung_nodules_in_thoracic_ct": False,  
    "Task08_detecting_mitotic_figures_in_breast_cancer_wsis": False,
    "Task09_segmenting_rois_in_breast_cancer_wsis": False,
    "Task10_segmenting_lesions_within_vois_in_ct": False,
    "Task11_segmenting_three_anatomical_structures_in_lumbar_spine_mri": False,
}

INPUT_SLUGS_DICT = {
    "Task01_classifying_he_prostate_biopsies_into_isup_scores": [
        "prostate-tissue-biopsy-whole-slide-image"
    ],
    "Task02_classifying_lung_nodule_malignancy_in_ct": [
        "chest-ct-region-of-interest-cropout"
    ],
    "Task03_predicting_the_time_to_biochemical_recurrence_in_he_prostatectomies": [
        "prostatectomy-tissue-whole-slide-image"
    ],
    "Task04_predicting_slide_level_tumor_proportion_score_in_ihc_stained_wsi": [
        "ihc-staining-for-pd-l1"
    ],
    "Task05_detecting_signet_ring_cells_in_he_stained_wsi_of_gastric_cancer": [
        "histopathology-region-of-interest-cropout"
    ],
    "Task06_detecting_clinically_significant_prostate_cancer_in_mri_exams": [
        "transverse-t2-prostate-mri",
    ],
    "Task07_detecting_lung_nodules_in_thoracic_ct": [
        "chest-ct",
    ]
    "Task08_detecting_mitotic_figures_in_breast_cancer_wsis": [
        "histopathology-region-of-interest-cropout"
    ],
    "Task09_segmenting_rois_in_breast_cancer_wsis": [
        "histopathology-region-of-interest-cropout"
    ],
    "Task10_segmenting_lesions_within_vois_in_ct": [
        "stacked-3d-ct-volumes-of-lesions"
    ],
    "Task11_segmenting_three_anatomical_structures_in_lumbar_spine_mri": [
        "sagittal-spine-mri"
    ],
    "Task20_generating_caption_from_wsi": [
        "he-staining"
    ]
}

MODEL_OUTPUT_SLUG_DICT = {
    "Task01_classifying_he_prostate_biopsies_into_isup_scores": "image-neural-representation",
    "Task02_classifying_lung_nodule_malignancy_in_ct": "image-neural-representation",
    "Task03_predicting_the_time_to_biochemical_recurrence_in_he_prostatectomies": "image-neural-representation",
    "Task04_predicting_slide_level_tumor_proportion_score_in_ihc_stained_wsi": "image-neural-representation",
    "Task05_detecting_signet_ring_cells_in_he_stained_wsi_of_gastric_cancer": "patch-neural-representation",
    "Task06_detecting_clinically_significant_prostate_cancer_in_mri_exams": "patch-neural-representation",
    "Task07_detecting_lung_nodules_in_thoracic_ct": "patch-neural-representation",
    "Task08_detecting_mitotic_figures_in_breast_cancer_wsis": "patch-neural-representation",
    "Task09_segmenting_rois_in_breast_cancer_wsis": "patch-neural-representation",
    "Task10_segmenting_lesions_within_vois_in_ct": "patch-neural-representation",
    "Task11_segmenting_three_anatomical_structures_in_lumbar_spine_mri": "patch-neural-representation",
    "Task20_generating_caption_from_wsi": "nlp-predictions-dataset",
}

LABEL_SLUG_DICT = {
    "Task01_classifying_he_prostate_biopsies_into_isup_scores": "isup-grade.json",
    "Task02_classifying_lung_nodule_malignancy_in_ct": "lung-nodule-malignancy-risk.json",
    "Task03_predicting_the_time_to_biochemical_recurrence_in_he_prostatectomies": "overall-survival-years.json",
    "Task04_predicting_slide_level_tumor_proportion_score_in_ihc_stained_wsi": "pd-l1-tps-binned.json",
    "Task05_detecting_signet_ring_cells_in_he_stained_wsi_of_gastric_cancer": "cell-classification.json",
    "Task06_detecting_clinically_significant_prostate_cancer_in_mri_exams": "images/transverse-cspca-label/{case_id}.mha",
    "Task07_detecting_lung_nodules_in_thoracic_ct": "nodule-locations.json",
    "Task08_detecting_mitotic_figures_in_breast_cancer_wsis": "mitotic-figures.json",
    "Task09_segmenting_rois_in_breast_cancer_wsis": "images/tumor-stroma-and-other/{case_id}.tif",
    "Task10_segmenting_lesions_within_vois_in_ct": "images/ct-binary-uls/{case_id}.mha",
    "Task11_segmenting_three_anatomical_structures_in_lumbar_spine_mri": "images/sagittal-spine-mr-segmentation/{case_id}.mha",
    "Task20_generating_caption_from_wsi": "nlp-predictions-dataset.json",
}

EXTRA_LABEL_SLUG_DICT = {
    "Task03_predicting_the_time_to_biochemical_recurrence_in_he_prostatectomies": [
        "event.json"
    ],
    "Task07_detecting_lung_nodules_in_thoracic_ct": [
        "diameter.json"
    ]
}

LANGUAGE_TASK_NAMES = [
    "Task12_predicting_histopathology_sample_origin",
    "Task13_classifying_pulmonary_nodule_presence",
    "Task14_classifying_kidney_abnormality",
    "Task15_hip_kellgren_lawrence_score",
    "Task16_classifying_colon_histopathology_diagnosis",
    "Task17_predicting_lesion_size_measurements",
    "Task18_predicting_prostate_volume_psa_and_psa_density",
    "Task19_anonymizing_report",
]

TASK_TYPE.update(
    {
        "Task12_predicting_histopathology_sample_origin": EvalType.NONORDINAL_MULTI_CLASS_CLASSIFICATION,
        "Task13_classifying_pulmonary_nodule_presence": EvalType.BINARY_CLASSIFICATION,
        "Task14_classifying_kidney_abnormality": EvalType.BINARY_CLASSIFICATION,
        "Task15_hip_kellgren_lawrence_score": EvalType.NONORDINAL_MULTI_CLASS_CLASSIFICATION,
        "Task16_classifying_colon_histopathology_diagnosis": EvalType.BINARY_CLASSIFICATION_NON_SHARED_TASK,
        "Task17_predicting_lesion_size_measurements": EvalType.REGRESSION,
        "Task18_predicting_prostate_volume_psa_and_psa_density": EvalType.REGRESSION,
        "Task19_anonymizing_report": EvalType.TEXT_TARGET,
    }
)

REGRESSION_EPSILON.update(
    {
        "Task17_predicting_lesion_size_measurements": 4,
        "Task18_predicting_prostate_volume_psa_and_psa_density": np.array(
            [4, 0.4, 0.04]
        ),
    }
)


def process(job):
    """Processes a single algorithm job, looking at the outputs"""

    embeddings = coordinates = spacing = patch_size = None
    image_size = image_spacing = prediction = None
    image_origin = image_direction = None

    report = "Processing:\n"
    report += pformat(job)
    report += "\n"

    mapping = pd.read_csv(GROUNDTRUTH_DIRECTORY / "mapping.csv")

    image_name = None
    for slug_inputs in INPUT_SLUGS_DICT.values():
        for slug_input in slug_inputs:
            try:
                image_name = get_image_name(
                    values=job["inputs"],
                    slug=slug_input,
                )
            except Exception as e:
                continue

    assert image_name is not None, "No image found in predictions.json"
    case_name = Path(image_name).stem

    # remove suffixes "_adc", "_t2w", and "_hbv" from the case name if present
    for suffix in ["_adc", "_t2w", "_hbv"]:
        if case_name.endswith(suffix):
            case_name = case_name[: -len(suffix)]

    case_info = mapping[mapping.case_id == case_name]
    task_name = case_info.task_name.values[0]
    modality = case_info.modality.values[0]

    if modality == "vision":

        prediction = None
        slug_embedding = MODEL_OUTPUT_SLUG_DICT[task_name]

        # find the location of the results
        location_neural_representation = get_file_location(
            job_pk=job["pk"],
            values=job["outputs"],
            slug=slug_embedding,
        )

        # read the results
        neural_representations = load_json_file(
            location=location_neural_representation,
        )

        features = []
        if slug_embedding == "image-neural-representation":
            for neural_representation in neural_representations:
                feature = neural_representation["features"]
                feature = np.array(feature).astype(np.float32)
                features.append(feature)
            embeddings = np.concatenate(features)
            coordinates, spacing, patch_size, image_size, image_spacing, image_origin, image_direction = None, None, None, None, None, None, None

        elif slug_embedding == "patch-neural-representation":
            # TODO: better handle the case when there are multiple encoded inputs for a case
            # right now we concatenate the features
            # and use the first coordinates, spacing, patch_size, image_size, and image_spacing
            first = True
            for neural_representation in neural_representations:
                feature, curr_coordinates, curr_spacing, curr_patch_size, curr_image_size, curr_image_spacing, curr_image_origin, curr_image_direction = (
                    extract_data(neural_representation)
                )
                features.append(feature)
                if first:
                    coordinates = curr_coordinates
                    spacing = curr_spacing
                    patch_size = curr_patch_size
                    image_size = curr_image_size
                    image_spacing = curr_image_spacing
                    image_origin = curr_image_origin
                    image_direction = curr_image_direction
                    first = False
            embeddings = np.concatenate(features)

    elif modality == "vision-language":

        model_output_slug = MODEL_OUTPUT_SLUG_DICT[task_name]

        # find the location of the results
        location_prediction = get_file_location(
            job_pk=job["pk"],
            values=job["outputs"],
            slug=model_output_slug,
        )

        # read the results
        prediction = load_json_file(
            location=location_prediction,
        )[0]

    case_specific_ground_truth_dir = GROUNDTRUTH_DIRECTORY / task_name / case_name

    slug_label = LABEL_SLUG_DICT[task_name]
    label_path = case_specific_ground_truth_dir / slug_label

    if label_path.suffix == ".json":
        label = load_json_file(location=label_path)
    elif label_path.suffix == ".tif":
        label_path = Path(str(label_path).replace("{case_id}", case_name))
        label = load_tif_file(location=label_path)
    elif label_path.suffix == ".mha":
        label_path = Path(str(label_path).replace("{case_id}", case_name))
        label = load_mha_file(location=label_path)
    else:
        raise ValueError(f"Unsupported file format: {label_path.suffix}")

    extra_labels = None
    extra_slug_labels = EXTRA_LABEL_SLUG_DICT.get(task_name, [])
    use_extra_labels = len(extra_slug_labels) > 0
    if use_extra_labels:
        extra_labels = {}
        for extra_slug_label in extra_slug_labels:
            slug_name = Path(extra_slug_label).stem
            extra_label_path = case_specific_ground_truth_dir / extra_slug_label
            if extra_label_path.exists():
                extra_labels[slug_name] = load_json_file(location=extra_label_path)
            else:
                print(f"WARNING: extra label file not found: {extra_label_path}")
                extra_labels[slug_name] = None

        # convert extra_labels dictionary to a structured numpy array
        dtype = [(key, type(value)) for key, value in extra_labels.items()]
        extra_labels = np.array([tuple(extra_labels.values())], dtype=dtype)

    case_info_dict = case_info.to_dict(orient="records")[0]
    case_info_dict["embeddings"] = embeddings
    case_info_dict["coordinates"] = coordinates
    case_info_dict["spacing"] = spacing
    case_info_dict["image_spacing"] = image_spacing
    case_info_dict["image_size"] = image_size
    case_info_dict["image_origin"] = image_origin
    case_info_dict["image_direction"] = image_direction
    case_info_dict["patch_size"] = patch_size
    case_info_dict["prediction"] = prediction
    case_info_dict["label"] = label
    case_info_dict["extra_labels"] = extra_labels

    return case_info_dict


def get_cases_extra_labels_detection(cases_image_sizes, cases_image_spacings):
    case_extra_labels = {}
    for case_id, image_size in cases_image_sizes.items():
        # grab image dimensions along first two axes  (works for both 2D and 3D images)
        width, height = image_size[0], image_size[1]
        # grab image spacings (in µm) along first two axes (works for both 2D and 3D images)
        spacing = cases_image_spacings[case_id]
        spacing_x_um, spacing_y_um = spacing[0], spacing[1]
        spacing_x_mm = spacing_x_um / 1000.0
        spacing_y_mm = spacing_y_um / 1000.0
        pixel_area_mm2 = spacing_x_mm * spacing_y_mm
        image_area_mm2 = width * height * pixel_area_mm2
        case_extra_labels[case_id] = image_area_mm2
    return case_extra_labels


def print_directory_contents(path: Path | str):
    path = Path(path)
    for child in path.iterdir():
        if child.is_dir():
            print_directory_contents(child)
        else:
            print(child)


def read_adaptors():
    # read the adaptors that are used for this submission
    adaptors = {}
    for task_name, slug in ADAPTOR_SLUGS_DICT.items():
        adaptor_path = INPUT_DIRECTORY / f"{slug}.json"
        if adaptor_path.exists():
            with open(adaptor_path) as f:
                adaptors[task_name] = json.loads(f.read())
    return adaptors


def read_predictions():
    # the prediction file tells us the location of the users' predictions
    with open(INPUT_DIRECTORY / "predictions.json") as f:
        return json.loads(f.read())


def get_image_name(*, values, slug):
    # this tells us the user-provided name of the input or output image
    for value in values:
        if value["interface"]["slug"] == slug:
            return value["image"]["name"]

    raise RuntimeError(f"Image with interface {slug} not found!")


def get_interface_relative_path(*, values, slug):
    # gets the location of the interface relative to the input or output
    for value in values:
        if value["interface"]["slug"] == slug:
            return value["interface"]["relative_path"]

    raise RuntimeError(f"Value with interface {slug} not found!")


def get_file_location(*, job_pk, values, slug):
    # where a job's output file will be located in the evaluation container
    relative_path = get_interface_relative_path(values=values, slug=slug)
    return INPUT_DIRECTORY / job_pk / "output" / relative_path


def load_json_file(*, location):
    # reads a json file
    with open(location) as f:
        return json.loads(f.read())


def load_tif_file(*, location):
    slide = openslide.OpenSlide(location)
    print("Image dimensions:", slide.dimensions)
    level_0 = slide.read_region((0, 0), 0, slide.dimensions)
    #   save_tif(level_0, location.stem)
    level_0_np = np.array(level_0)
    class_labels = level_0_np[:, :, 0]  # shape: (H, W)
    return class_labels


def load_mha_file(*, location):
    class_labels = sitk.ReadImage(location)
    if "transverse-cspca-label" in str(location):
        pat_case = Sample(scans=[class_labels], lbl = class_labels, settings=PreprocessingSettings(spacing=[1,1,1], matrix_size=[16,256,256]))
        pat_case.preprocess()
        class_labels = pat_case.lbl
    image_orientation = sitk.DICOMOrientImageFilter_GetOrientationFromDirectionCosines(class_labels.GetDirection())
    if image_orientation != "SPL":
        class_labels = sitk.DICOMOrient(class_labels, desiredCoordinateOrientation="SPL")
    class_labels = sitk.GetArrayFromImage(class_labels)
    return class_labels


def write_metrics(*, metrics):
    # write a json document used for ranking results on the leaderboard
    with open(OUTPUT_DIRECTORY / "metrics.json", "w") as f:
        f.write(json.dumps(metrics, indent=4))


def write_combined_metrics(*, metric_dict: dict[dict], save_predictions: bool = True) -> None:
    metrics = {"metrics": {}, "normalized_metrics": {}}
    predictions = {"predictions": []}

    for task_name, task_metrics in metric_dict.items():
        for metric_name, metric_value in task_metrics["metrics"].items():
            task_identifier = task_name.split("_")[0]
            metrics["metrics"][f"{task_identifier}_{metric_name}"] = metric_value
            metrics["normalized_metrics"][f"{task_identifier}_{metric_name}"] = (
                normalize_metric(task_name, metric_value)
            )

        for metric_name, metric_value in task_metrics["additional_metrics"].items():
            task_identifier = task_name.split("_")[0]
            metrics["metrics"][f"{task_identifier}_{metric_name}"] = metric_value

        if save_predictions:
            case_prediction = [
                p.tolist() if isinstance(p, np.ndarray) else p
                for p in task_metrics["predictions"]
            ]
            predictions["predictions"].extend(case_prediction)

    # aggregate metrics when there are multiple tasks
    metrics["metrics"]["mean"] = np.mean(
        [metric_value for _, metric_value in metrics["normalized_metrics"].items()]
    )

    write_json_file(
        location=OUTPUT_DIRECTORY / "metrics.json",
        content=metrics,
    )

    if save_predictions:
        write_json_file(
            location=OUTPUT_DIRECTORY / "predictions.json",
            content=predictions,
        )


def prepare_predictions_language(input_dir: Path, output_dir: Path, gt_dir: Path):
    """
    Map the predictions with random filenames to the correct task and fold.
    """
    # Collect the uids of the ground truth files if the path contains a task name
    task_uids = {}
    for gt_file in gt_dir.rglob("*.json"):
        if any(task_name in str(gt_file) for task_name in LANGUAGE_TASK_NAMES):
            with open(gt_file, "r") as f:
                entries = json.load(f)
            matched_task = next(
                task for task in LANGUAGE_TASK_NAMES if task in str(gt_file)
            )
            uids = set(entry["uid"] for entry in entries)
            task_uids[matched_task] = uids

    # Match the predictions with the correct ground truth file
    for pred_file in input_dir.rglob("*/output/nlp-predictions-dataset/*.json"):
        if pred_file.name in ["predictions.json", "inputs.json"]:
            continue

        with open(pred_file, "r") as f:
            entries = json.load(f)

        uids = set([entry["uid"] for entry in entries])
        for task, gt_uids in task_uids.items():
            if uids == gt_uids:
                output_file = (
                    output_dir / f"{task}-fold0" / "nlp-predictions-dataset.json"
                )
                output_file.parent.mkdir(parents=True, exist_ok=True)
                with open(output_file, "w") as f:
                    json.dump(entries, f)
                break


def evaluate_language_predictions():
    input_dir = (
        INPUT_DIRECTORY
        if INPUT_DIRECTORY.exists()
        else Path("unicorn/test-predictions")
    )
    # Make a temp folder
    temp_metric_output_path = Path("/opt/app/predictions/language_results/metrics.json")
    temp_metric_output_path.parent.mkdir(parents=True, exist_ok=True)
    workdir = (
        Path("/opt/app/predictions")
        if Path("/opt/app/predictions").exists()
        else Path("unicorn/workdir")
    )
    prepare_predictions_language(
        input_dir=input_dir,
        output_dir=workdir,
        gt_dir=GROUNDTRUTH_DIRECTORY,
    )

    # determine which task we are evaluating
    files = list(GROUNDTRUTH_DIRECTORY.glob("*.json"))
    task_names = [
        path.stem.replace(".json", "")
        for path in files
        if path.stem.replace(".json", "") in LANGUAGE_TASK_NAMES
    ]

    if task_names:
        # evaluate
        DragonEval(
            ground_truth_path=GROUNDTRUTH_DIRECTORY,
            predictions_path=workdir,
            output_file=temp_metric_output_path,
            folds=[0],
            tasks=task_names,
        ).evaluate()

        # load the metrics
        with open(temp_metric_output_path, "r") as f:
            return json.load(f)

    else:
        print("No language tasks found in the ground truth files.")
        return {}


def main():
    print("input folder contents:")
    print_directory_contents(INPUT_DIRECTORY)
    print("=+=" * 10)
    print("grountruth folder contents:")
    print_directory_contents(GROUNDTRUTH_DIRECTORY)
    print("=+=" * 10)

    print("evaluating language predictions")
    task_metrics = evaluate_language_predictions()
    print("=+=" * 10)

    metrics = {}
    adaptors = read_adaptors()
    predictions = read_predictions()

    # We now process each algorithm job for this submission
    # Note that the jobs are not in any order!
    # We work that out from predictions.json

    # use concurrent workers to process the predictions more efficiently
    max_workers = get_max_workers()
    with Pool(processes=max_workers) as pool:
        processed_results = pool.map(process, predictions)
    task_values = extract_embeddings_and_labels(processed_results)

    for task_name, results in task_values.items():

        modality = results["modality"]
        case_labels = results["case_labels"]
        case_ids = results["case_ids"]
        task_type = results["task_type"]

        if modality == "vision":

            adaptor_name = adaptors[task_name]
            return_probabilities = REQUIRES_PROBABILITIES_DICT[task_name]

            patch_size = results["patch_size"]

            shot_embeddings = results["shot_embeddings"]
            shot_labels = results["shot_labels"]
            shot_extra_labels = results["shot_extra_labels"]
            shot_ids = results["shot_ids"]
            shot_image_spacings = results["shot_image_spacings"]
            shot_image_origins = results["shot_image_origins"]
            shot_image_directions = results["shot_image_directions"]

            case_embeddings = results["case_embeddings"]
            case_extra_labels = results["case_extra_labels"]
            case_image_size = results["cases_image_sizes"]
            case_image_spacings = results["cases_image_spacings"]
            case_image_origins = results["cases_image_origins"]
            case_image_directions = results["cases_image_directions"]

            if task_type in ["classification", "regression"]:

                if len(shot_embeddings.shape) > 2:
                    shot_embeddings = shot_embeddings.squeeze(1)

                if len(case_embeddings.shape) > 2:
                    case_embeddings = case_embeddings.squeeze(1)

            elif task_type == "detection":

                if task_name not in [
                    "Task06_detecting_clinically_significant_prostate_cancer_in_mri_exams",
                    "Task07_detecting_lung_nodules_in_thoracic_ct",
                ]:
                    # compute image‐area extra‐labels for other detection tasks
                    #TODO: add extra labels to the extra_labels array instead
                    case_extra_labels = get_cases_extra_labels_detection(
                        results["cases_image_sizes"],
                        results["cases_image_spacings"],
                    )

            predictions = adapt_features(
                adaptor_name=adaptor_name,
                task_type=task_type,
                shot_features=shot_embeddings,
                shot_names=shot_ids,
                shot_labels=shot_labels,
                test_features=case_embeddings,
                shot_coordinates=results["shot_coordinates"],
                test_coordinates=results["cases_coordinates"],
                test_names=case_ids,
                patch_size=patch_size,
                test_image_sizes=case_image_size,
                shot_extra_labels=shot_extra_labels,
                test_image_spacing=case_image_spacings,
                test_image_origins=case_image_origins,
                test_image_directions=case_image_directions,
<<<<<<< HEAD
                shot_image_spacing=shot_image_spacings,
                shot_image_origins=shot_image_origins,
                shot_image_directions=shot_image_directions,
=======
                shots_image_spacing=shot_image_spacings,
                shots_image_origins=shot_image_origins,
                shots_image_directions=shot_image_directions,
>>>>>>> faeb2822
                return_probabilities=return_probabilities,
            )

        elif modality == "vision-language":
            predictions = [pred["text"] for pred in results["prediction"]]
            case_labels = [
                label["text"] for case in results["case_labels"] for label in case
            ]
            case_extra_labels = None

        metrics = evaluate_predictions(
            task_name=task_name,
            case_ids=case_ids,
            test_predictions=predictions,
            test_labels=case_labels,
            test_extra_labels=case_extra_labels,
            test_image_spacing=case_image_spacings,
        )
        task_metrics[task_name] = metrics

    if task_type == "segmentation" or task_type == "detection":
        write_combined_metrics(metric_dict=task_metrics, save_predictions=False)
    else:
        write_combined_metrics(metric_dict=task_metrics)
    return 0


if __name__ == "__main__":
    raise SystemExit(main())
<|MERGE_RESOLUTION|>--- conflicted
+++ resolved
@@ -1,686 +1,680 @@
-#  Copyright 2025 Diagnostic Image Analysis Group, Radboudumc, Nijmegen, The Netherlands
-#
-#  Licensed under the Apache License, Version 2.0 (the "License");
-#  you may not use this file except in compliance with the License.
-#  You may obtain a copy of the License at
-#
-#      http://www.apache.org/licenses/LICENSE-2.0
-#
-#  Unless required by applicable law or agreed to in writing, software
-#  distributed under the License is distributed on an "AS IS" BASIS,
-#  WITHOUT WARRANTIES OR CONDITIONS OF ANY KIND, either express or implied.
-#  See the License for the specific language governing permissions and
-#  limitations under the License.
-
-import json
-from multiprocessing import Pool
-from pathlib import Path
-from pprint import pformat
-from picai_prep.preprocessing import Sample, PreprocessingSettings
-
-import numpy as np
-import openslide
-import pandas as pd
-from dragon_eval import DragonEval
-from dragon_eval.evaluation import REGRESSION_EPSILON, TASK_TYPE, EvalType
-import SimpleITK as sitk
-
-from unicorn_eval.helpers import get_max_workers
-from unicorn_eval.utils import (
-    adapt_features,
-    evaluate_predictions,
-    extract_data,
-    extract_embeddings_and_labels,
-    normalize_metric,
-    write_json_file,
-)
-
-
-INPUT_DIRECTORY = Path("/input")
-OUTPUT_DIRECTORY = Path("/output")
-GROUNDTRUTH_DIRECTORY = Path("/opt/ml/input/data/ground_truth")
-
-
-ADAPTOR_SLUGS_DICT = {
-    "Task01_classifying_he_prostate_biopsies_into_isup_scores": "adaptor-pathology-classification",
-    "Task02_classifying_lung_nodule_malignancy_in_ct": "adaptor-radiology-classification",
-    "Task03_predicting_the_time_to_biochemical_recurrence_in_he_prostatectomies": "adaptor-pathology-regression",
-    "Task04_predicting_slide_level_tumor_proportion_score_in_ihc_stained_wsi": "adaptor-pathology-classification",
-    "Task05_detecting_signet_ring_cells_in_he_stained_wsi_of_gastric_cancer": "adaptor-pathology-detection",
-    "Task06_detecting_clinically_significant_prostate_cancer_in_mri_exams": "adaptor-radiology-detection-segmentation",
-    "Task07_detecting_lung_nodules_in_thoracic_ct": "adaptor-radiology-detection-points",
-    "Task08_detecting_mitotic_figures_in_breast_cancer_wsis": "adaptor-pathology-detection",
-    "Task09_segmenting_rois_in_breast_cancer_wsis": "adaptor-pathology-segmentation",
-    "Task10_segmenting_lesions_within_vois_in_ct": "adaptor-radiology-segmentation",
-    "Task11_segmenting_three_anatomical_structures_in_lumbar_spine_mri": "adaptor-radiology-segmentation",
-}
-
-REQUIRES_PROBABILITIES_DICT = {
-    "Task01_classifying_he_prostate_biopsies_into_isup_scores": False,
-    "Task02_classifying_lung_nodule_malignancy_in_ct": True,
-    "Task03_predicting_the_time_to_biochemical_recurrence_in_he_prostatectomies": False,
-    "Task04_predicting_slide_level_tumor_proportion_score_in_ihc_stained_wsi": False,
-    "Task05_detecting_signet_ring_cells_in_he_stained_wsi_of_gastric_cancer": False,
-    "Task06_detecting_clinically_significant_prostate_cancer_in_mri_exams": False,
-    "Task07_detecting_lung_nodules_in_thoracic_ct": False,  
-    "Task08_detecting_mitotic_figures_in_breast_cancer_wsis": False,
-    "Task09_segmenting_rois_in_breast_cancer_wsis": False,
-    "Task10_segmenting_lesions_within_vois_in_ct": False,
-    "Task11_segmenting_three_anatomical_structures_in_lumbar_spine_mri": False,
-}
-
-INPUT_SLUGS_DICT = {
-    "Task01_classifying_he_prostate_biopsies_into_isup_scores": [
-        "prostate-tissue-biopsy-whole-slide-image"
-    ],
-    "Task02_classifying_lung_nodule_malignancy_in_ct": [
-        "chest-ct-region-of-interest-cropout"
-    ],
-    "Task03_predicting_the_time_to_biochemical_recurrence_in_he_prostatectomies": [
-        "prostatectomy-tissue-whole-slide-image"
-    ],
-    "Task04_predicting_slide_level_tumor_proportion_score_in_ihc_stained_wsi": [
-        "ihc-staining-for-pd-l1"
-    ],
-    "Task05_detecting_signet_ring_cells_in_he_stained_wsi_of_gastric_cancer": [
-        "histopathology-region-of-interest-cropout"
-    ],
-    "Task06_detecting_clinically_significant_prostate_cancer_in_mri_exams": [
-        "transverse-t2-prostate-mri",
-    ],
-    "Task07_detecting_lung_nodules_in_thoracic_ct": [
-        "chest-ct",
-    ]
-    "Task08_detecting_mitotic_figures_in_breast_cancer_wsis": [
-        "histopathology-region-of-interest-cropout"
-    ],
-    "Task09_segmenting_rois_in_breast_cancer_wsis": [
-        "histopathology-region-of-interest-cropout"
-    ],
-    "Task10_segmenting_lesions_within_vois_in_ct": [
-        "stacked-3d-ct-volumes-of-lesions"
-    ],
-    "Task11_segmenting_three_anatomical_structures_in_lumbar_spine_mri": [
-        "sagittal-spine-mri"
-    ],
-    "Task20_generating_caption_from_wsi": [
-        "he-staining"
-    ]
-}
-
-MODEL_OUTPUT_SLUG_DICT = {
-    "Task01_classifying_he_prostate_biopsies_into_isup_scores": "image-neural-representation",
-    "Task02_classifying_lung_nodule_malignancy_in_ct": "image-neural-representation",
-    "Task03_predicting_the_time_to_biochemical_recurrence_in_he_prostatectomies": "image-neural-representation",
-    "Task04_predicting_slide_level_tumor_proportion_score_in_ihc_stained_wsi": "image-neural-representation",
-    "Task05_detecting_signet_ring_cells_in_he_stained_wsi_of_gastric_cancer": "patch-neural-representation",
-    "Task06_detecting_clinically_significant_prostate_cancer_in_mri_exams": "patch-neural-representation",
-    "Task07_detecting_lung_nodules_in_thoracic_ct": "patch-neural-representation",
-    "Task08_detecting_mitotic_figures_in_breast_cancer_wsis": "patch-neural-representation",
-    "Task09_segmenting_rois_in_breast_cancer_wsis": "patch-neural-representation",
-    "Task10_segmenting_lesions_within_vois_in_ct": "patch-neural-representation",
-    "Task11_segmenting_three_anatomical_structures_in_lumbar_spine_mri": "patch-neural-representation",
-    "Task20_generating_caption_from_wsi": "nlp-predictions-dataset",
-}
-
-LABEL_SLUG_DICT = {
-    "Task01_classifying_he_prostate_biopsies_into_isup_scores": "isup-grade.json",
-    "Task02_classifying_lung_nodule_malignancy_in_ct": "lung-nodule-malignancy-risk.json",
-    "Task03_predicting_the_time_to_biochemical_recurrence_in_he_prostatectomies": "overall-survival-years.json",
-    "Task04_predicting_slide_level_tumor_proportion_score_in_ihc_stained_wsi": "pd-l1-tps-binned.json",
-    "Task05_detecting_signet_ring_cells_in_he_stained_wsi_of_gastric_cancer": "cell-classification.json",
-    "Task06_detecting_clinically_significant_prostate_cancer_in_mri_exams": "images/transverse-cspca-label/{case_id}.mha",
-    "Task07_detecting_lung_nodules_in_thoracic_ct": "nodule-locations.json",
-    "Task08_detecting_mitotic_figures_in_breast_cancer_wsis": "mitotic-figures.json",
-    "Task09_segmenting_rois_in_breast_cancer_wsis": "images/tumor-stroma-and-other/{case_id}.tif",
-    "Task10_segmenting_lesions_within_vois_in_ct": "images/ct-binary-uls/{case_id}.mha",
-    "Task11_segmenting_three_anatomical_structures_in_lumbar_spine_mri": "images/sagittal-spine-mr-segmentation/{case_id}.mha",
-    "Task20_generating_caption_from_wsi": "nlp-predictions-dataset.json",
-}
-
-EXTRA_LABEL_SLUG_DICT = {
-    "Task03_predicting_the_time_to_biochemical_recurrence_in_he_prostatectomies": [
-        "event.json"
-    ],
-    "Task07_detecting_lung_nodules_in_thoracic_ct": [
-        "diameter.json"
-    ]
-}
-
-LANGUAGE_TASK_NAMES = [
-    "Task12_predicting_histopathology_sample_origin",
-    "Task13_classifying_pulmonary_nodule_presence",
-    "Task14_classifying_kidney_abnormality",
-    "Task15_hip_kellgren_lawrence_score",
-    "Task16_classifying_colon_histopathology_diagnosis",
-    "Task17_predicting_lesion_size_measurements",
-    "Task18_predicting_prostate_volume_psa_and_psa_density",
-    "Task19_anonymizing_report",
-]
-
-TASK_TYPE.update(
-    {
-        "Task12_predicting_histopathology_sample_origin": EvalType.NONORDINAL_MULTI_CLASS_CLASSIFICATION,
-        "Task13_classifying_pulmonary_nodule_presence": EvalType.BINARY_CLASSIFICATION,
-        "Task14_classifying_kidney_abnormality": EvalType.BINARY_CLASSIFICATION,
-        "Task15_hip_kellgren_lawrence_score": EvalType.NONORDINAL_MULTI_CLASS_CLASSIFICATION,
-        "Task16_classifying_colon_histopathology_diagnosis": EvalType.BINARY_CLASSIFICATION_NON_SHARED_TASK,
-        "Task17_predicting_lesion_size_measurements": EvalType.REGRESSION,
-        "Task18_predicting_prostate_volume_psa_and_psa_density": EvalType.REGRESSION,
-        "Task19_anonymizing_report": EvalType.TEXT_TARGET,
-    }
-)
-
-REGRESSION_EPSILON.update(
-    {
-        "Task17_predicting_lesion_size_measurements": 4,
-        "Task18_predicting_prostate_volume_psa_and_psa_density": np.array(
-            [4, 0.4, 0.04]
-        ),
-    }
-)
-
-
-def process(job):
-    """Processes a single algorithm job, looking at the outputs"""
-
-    embeddings = coordinates = spacing = patch_size = None
-    image_size = image_spacing = prediction = None
-    image_origin = image_direction = None
-
-    report = "Processing:\n"
-    report += pformat(job)
-    report += "\n"
-
-    mapping = pd.read_csv(GROUNDTRUTH_DIRECTORY / "mapping.csv")
-
-    image_name = None
-    for slug_inputs in INPUT_SLUGS_DICT.values():
-        for slug_input in slug_inputs:
-            try:
-                image_name = get_image_name(
-                    values=job["inputs"],
-                    slug=slug_input,
-                )
-            except Exception as e:
-                continue
-
-    assert image_name is not None, "No image found in predictions.json"
-    case_name = Path(image_name).stem
-
-    # remove suffixes "_adc", "_t2w", and "_hbv" from the case name if present
-    for suffix in ["_adc", "_t2w", "_hbv"]:
-        if case_name.endswith(suffix):
-            case_name = case_name[: -len(suffix)]
-
-    case_info = mapping[mapping.case_id == case_name]
-    task_name = case_info.task_name.values[0]
-    modality = case_info.modality.values[0]
-
-    if modality == "vision":
-
-        prediction = None
-        slug_embedding = MODEL_OUTPUT_SLUG_DICT[task_name]
-
-        # find the location of the results
-        location_neural_representation = get_file_location(
-            job_pk=job["pk"],
-            values=job["outputs"],
-            slug=slug_embedding,
-        )
-
-        # read the results
-        neural_representations = load_json_file(
-            location=location_neural_representation,
-        )
-
-        features = []
-        if slug_embedding == "image-neural-representation":
-            for neural_representation in neural_representations:
-                feature = neural_representation["features"]
-                feature = np.array(feature).astype(np.float32)
-                features.append(feature)
-            embeddings = np.concatenate(features)
-            coordinates, spacing, patch_size, image_size, image_spacing, image_origin, image_direction = None, None, None, None, None, None, None
-
-        elif slug_embedding == "patch-neural-representation":
-            # TODO: better handle the case when there are multiple encoded inputs for a case
-            # right now we concatenate the features
-            # and use the first coordinates, spacing, patch_size, image_size, and image_spacing
-            first = True
-            for neural_representation in neural_representations:
-                feature, curr_coordinates, curr_spacing, curr_patch_size, curr_image_size, curr_image_spacing, curr_image_origin, curr_image_direction = (
-                    extract_data(neural_representation)
-                )
-                features.append(feature)
-                if first:
-                    coordinates = curr_coordinates
-                    spacing = curr_spacing
-                    patch_size = curr_patch_size
-                    image_size = curr_image_size
-                    image_spacing = curr_image_spacing
-                    image_origin = curr_image_origin
-                    image_direction = curr_image_direction
-                    first = False
-            embeddings = np.concatenate(features)
-
-    elif modality == "vision-language":
-
-        model_output_slug = MODEL_OUTPUT_SLUG_DICT[task_name]
-
-        # find the location of the results
-        location_prediction = get_file_location(
-            job_pk=job["pk"],
-            values=job["outputs"],
-            slug=model_output_slug,
-        )
-
-        # read the results
-        prediction = load_json_file(
-            location=location_prediction,
-        )[0]
-
-    case_specific_ground_truth_dir = GROUNDTRUTH_DIRECTORY / task_name / case_name
-
-    slug_label = LABEL_SLUG_DICT[task_name]
-    label_path = case_specific_ground_truth_dir / slug_label
-
-    if label_path.suffix == ".json":
-        label = load_json_file(location=label_path)
-    elif label_path.suffix == ".tif":
-        label_path = Path(str(label_path).replace("{case_id}", case_name))
-        label = load_tif_file(location=label_path)
-    elif label_path.suffix == ".mha":
-        label_path = Path(str(label_path).replace("{case_id}", case_name))
-        label = load_mha_file(location=label_path)
-    else:
-        raise ValueError(f"Unsupported file format: {label_path.suffix}")
-
-    extra_labels = None
-    extra_slug_labels = EXTRA_LABEL_SLUG_DICT.get(task_name, [])
-    use_extra_labels = len(extra_slug_labels) > 0
-    if use_extra_labels:
-        extra_labels = {}
-        for extra_slug_label in extra_slug_labels:
-            slug_name = Path(extra_slug_label).stem
-            extra_label_path = case_specific_ground_truth_dir / extra_slug_label
-            if extra_label_path.exists():
-                extra_labels[slug_name] = load_json_file(location=extra_label_path)
-            else:
-                print(f"WARNING: extra label file not found: {extra_label_path}")
-                extra_labels[slug_name] = None
-
-        # convert extra_labels dictionary to a structured numpy array
-        dtype = [(key, type(value)) for key, value in extra_labels.items()]
-        extra_labels = np.array([tuple(extra_labels.values())], dtype=dtype)
-
-    case_info_dict = case_info.to_dict(orient="records")[0]
-    case_info_dict["embeddings"] = embeddings
-    case_info_dict["coordinates"] = coordinates
-    case_info_dict["spacing"] = spacing
-    case_info_dict["image_spacing"] = image_spacing
-    case_info_dict["image_size"] = image_size
-    case_info_dict["image_origin"] = image_origin
-    case_info_dict["image_direction"] = image_direction
-    case_info_dict["patch_size"] = patch_size
-    case_info_dict["prediction"] = prediction
-    case_info_dict["label"] = label
-    case_info_dict["extra_labels"] = extra_labels
-
-    return case_info_dict
-
-
-def get_cases_extra_labels_detection(cases_image_sizes, cases_image_spacings):
-    case_extra_labels = {}
-    for case_id, image_size in cases_image_sizes.items():
-        # grab image dimensions along first two axes  (works for both 2D and 3D images)
-        width, height = image_size[0], image_size[1]
-        # grab image spacings (in µm) along first two axes (works for both 2D and 3D images)
-        spacing = cases_image_spacings[case_id]
-        spacing_x_um, spacing_y_um = spacing[0], spacing[1]
-        spacing_x_mm = spacing_x_um / 1000.0
-        spacing_y_mm = spacing_y_um / 1000.0
-        pixel_area_mm2 = spacing_x_mm * spacing_y_mm
-        image_area_mm2 = width * height * pixel_area_mm2
-        case_extra_labels[case_id] = image_area_mm2
-    return case_extra_labels
-
-
-def print_directory_contents(path: Path | str):
-    path = Path(path)
-    for child in path.iterdir():
-        if child.is_dir():
-            print_directory_contents(child)
-        else:
-            print(child)
-
-
-def read_adaptors():
-    # read the adaptors that are used for this submission
-    adaptors = {}
-    for task_name, slug in ADAPTOR_SLUGS_DICT.items():
-        adaptor_path = INPUT_DIRECTORY / f"{slug}.json"
-        if adaptor_path.exists():
-            with open(adaptor_path) as f:
-                adaptors[task_name] = json.loads(f.read())
-    return adaptors
-
-
-def read_predictions():
-    # the prediction file tells us the location of the users' predictions
-    with open(INPUT_DIRECTORY / "predictions.json") as f:
-        return json.loads(f.read())
-
-
-def get_image_name(*, values, slug):
-    # this tells us the user-provided name of the input or output image
-    for value in values:
-        if value["interface"]["slug"] == slug:
-            return value["image"]["name"]
-
-    raise RuntimeError(f"Image with interface {slug} not found!")
-
-
-def get_interface_relative_path(*, values, slug):
-    # gets the location of the interface relative to the input or output
-    for value in values:
-        if value["interface"]["slug"] == slug:
-            return value["interface"]["relative_path"]
-
-    raise RuntimeError(f"Value with interface {slug} not found!")
-
-
-def get_file_location(*, job_pk, values, slug):
-    # where a job's output file will be located in the evaluation container
-    relative_path = get_interface_relative_path(values=values, slug=slug)
-    return INPUT_DIRECTORY / job_pk / "output" / relative_path
-
-
-def load_json_file(*, location):
-    # reads a json file
-    with open(location) as f:
-        return json.loads(f.read())
-
-
-def load_tif_file(*, location):
-    slide = openslide.OpenSlide(location)
-    print("Image dimensions:", slide.dimensions)
-    level_0 = slide.read_region((0, 0), 0, slide.dimensions)
-    #   save_tif(level_0, location.stem)
-    level_0_np = np.array(level_0)
-    class_labels = level_0_np[:, :, 0]  # shape: (H, W)
-    return class_labels
-
-
-def load_mha_file(*, location):
-    class_labels = sitk.ReadImage(location)
-    if "transverse-cspca-label" in str(location):
-        pat_case = Sample(scans=[class_labels], lbl = class_labels, settings=PreprocessingSettings(spacing=[1,1,1], matrix_size=[16,256,256]))
-        pat_case.preprocess()
-        class_labels = pat_case.lbl
-    image_orientation = sitk.DICOMOrientImageFilter_GetOrientationFromDirectionCosines(class_labels.GetDirection())
-    if image_orientation != "SPL":
-        class_labels = sitk.DICOMOrient(class_labels, desiredCoordinateOrientation="SPL")
-    class_labels = sitk.GetArrayFromImage(class_labels)
-    return class_labels
-
-
-def write_metrics(*, metrics):
-    # write a json document used for ranking results on the leaderboard
-    with open(OUTPUT_DIRECTORY / "metrics.json", "w") as f:
-        f.write(json.dumps(metrics, indent=4))
-
-
-def write_combined_metrics(*, metric_dict: dict[dict], save_predictions: bool = True) -> None:
-    metrics = {"metrics": {}, "normalized_metrics": {}}
-    predictions = {"predictions": []}
-
-    for task_name, task_metrics in metric_dict.items():
-        for metric_name, metric_value in task_metrics["metrics"].items():
-            task_identifier = task_name.split("_")[0]
-            metrics["metrics"][f"{task_identifier}_{metric_name}"] = metric_value
-            metrics["normalized_metrics"][f"{task_identifier}_{metric_name}"] = (
-                normalize_metric(task_name, metric_value)
-            )
-
-        for metric_name, metric_value in task_metrics["additional_metrics"].items():
-            task_identifier = task_name.split("_")[0]
-            metrics["metrics"][f"{task_identifier}_{metric_name}"] = metric_value
-
-        if save_predictions:
-            case_prediction = [
-                p.tolist() if isinstance(p, np.ndarray) else p
-                for p in task_metrics["predictions"]
-            ]
-            predictions["predictions"].extend(case_prediction)
-
-    # aggregate metrics when there are multiple tasks
-    metrics["metrics"]["mean"] = np.mean(
-        [metric_value for _, metric_value in metrics["normalized_metrics"].items()]
-    )
-
-    write_json_file(
-        location=OUTPUT_DIRECTORY / "metrics.json",
-        content=metrics,
-    )
-
-    if save_predictions:
-        write_json_file(
-            location=OUTPUT_DIRECTORY / "predictions.json",
-            content=predictions,
-        )
-
-
-def prepare_predictions_language(input_dir: Path, output_dir: Path, gt_dir: Path):
-    """
-    Map the predictions with random filenames to the correct task and fold.
-    """
-    # Collect the uids of the ground truth files if the path contains a task name
-    task_uids = {}
-    for gt_file in gt_dir.rglob("*.json"):
-        if any(task_name in str(gt_file) for task_name in LANGUAGE_TASK_NAMES):
-            with open(gt_file, "r") as f:
-                entries = json.load(f)
-            matched_task = next(
-                task for task in LANGUAGE_TASK_NAMES if task in str(gt_file)
-            )
-            uids = set(entry["uid"] for entry in entries)
-            task_uids[matched_task] = uids
-
-    # Match the predictions with the correct ground truth file
-    for pred_file in input_dir.rglob("*/output/nlp-predictions-dataset/*.json"):
-        if pred_file.name in ["predictions.json", "inputs.json"]:
-            continue
-
-        with open(pred_file, "r") as f:
-            entries = json.load(f)
-
-        uids = set([entry["uid"] for entry in entries])
-        for task, gt_uids in task_uids.items():
-            if uids == gt_uids:
-                output_file = (
-                    output_dir / f"{task}-fold0" / "nlp-predictions-dataset.json"
-                )
-                output_file.parent.mkdir(parents=True, exist_ok=True)
-                with open(output_file, "w") as f:
-                    json.dump(entries, f)
-                break
-
-
-def evaluate_language_predictions():
-    input_dir = (
-        INPUT_DIRECTORY
-        if INPUT_DIRECTORY.exists()
-        else Path("unicorn/test-predictions")
-    )
-    # Make a temp folder
-    temp_metric_output_path = Path("/opt/app/predictions/language_results/metrics.json")
-    temp_metric_output_path.parent.mkdir(parents=True, exist_ok=True)
-    workdir = (
-        Path("/opt/app/predictions")
-        if Path("/opt/app/predictions").exists()
-        else Path("unicorn/workdir")
-    )
-    prepare_predictions_language(
-        input_dir=input_dir,
-        output_dir=workdir,
-        gt_dir=GROUNDTRUTH_DIRECTORY,
-    )
-
-    # determine which task we are evaluating
-    files = list(GROUNDTRUTH_DIRECTORY.glob("*.json"))
-    task_names = [
-        path.stem.replace(".json", "")
-        for path in files
-        if path.stem.replace(".json", "") in LANGUAGE_TASK_NAMES
-    ]
-
-    if task_names:
-        # evaluate
-        DragonEval(
-            ground_truth_path=GROUNDTRUTH_DIRECTORY,
-            predictions_path=workdir,
-            output_file=temp_metric_output_path,
-            folds=[0],
-            tasks=task_names,
-        ).evaluate()
-
-        # load the metrics
-        with open(temp_metric_output_path, "r") as f:
-            return json.load(f)
-
-    else:
-        print("No language tasks found in the ground truth files.")
-        return {}
-
-
-def main():
-    print("input folder contents:")
-    print_directory_contents(INPUT_DIRECTORY)
-    print("=+=" * 10)
-    print("grountruth folder contents:")
-    print_directory_contents(GROUNDTRUTH_DIRECTORY)
-    print("=+=" * 10)
-
-    print("evaluating language predictions")
-    task_metrics = evaluate_language_predictions()
-    print("=+=" * 10)
-
-    metrics = {}
-    adaptors = read_adaptors()
-    predictions = read_predictions()
-
-    # We now process each algorithm job for this submission
-    # Note that the jobs are not in any order!
-    # We work that out from predictions.json
-
-    # use concurrent workers to process the predictions more efficiently
-    max_workers = get_max_workers()
-    with Pool(processes=max_workers) as pool:
-        processed_results = pool.map(process, predictions)
-    task_values = extract_embeddings_and_labels(processed_results)
-
-    for task_name, results in task_values.items():
-
-        modality = results["modality"]
-        case_labels = results["case_labels"]
-        case_ids = results["case_ids"]
-        task_type = results["task_type"]
-
-        if modality == "vision":
-
-            adaptor_name = adaptors[task_name]
-            return_probabilities = REQUIRES_PROBABILITIES_DICT[task_name]
-
-            patch_size = results["patch_size"]
-
-            shot_embeddings = results["shot_embeddings"]
-            shot_labels = results["shot_labels"]
-            shot_extra_labels = results["shot_extra_labels"]
-            shot_ids = results["shot_ids"]
-            shot_image_spacings = results["shot_image_spacings"]
-            shot_image_origins = results["shot_image_origins"]
-            shot_image_directions = results["shot_image_directions"]
-
-            case_embeddings = results["case_embeddings"]
-            case_extra_labels = results["case_extra_labels"]
-            case_image_size = results["cases_image_sizes"]
-            case_image_spacings = results["cases_image_spacings"]
-            case_image_origins = results["cases_image_origins"]
-            case_image_directions = results["cases_image_directions"]
-
-            if task_type in ["classification", "regression"]:
-
-                if len(shot_embeddings.shape) > 2:
-                    shot_embeddings = shot_embeddings.squeeze(1)
-
-                if len(case_embeddings.shape) > 2:
-                    case_embeddings = case_embeddings.squeeze(1)
-
-            elif task_type == "detection":
-
-                if task_name not in [
-                    "Task06_detecting_clinically_significant_prostate_cancer_in_mri_exams",
-                    "Task07_detecting_lung_nodules_in_thoracic_ct",
-                ]:
-                    # compute image‐area extra‐labels for other detection tasks
-                    #TODO: add extra labels to the extra_labels array instead
-                    case_extra_labels = get_cases_extra_labels_detection(
-                        results["cases_image_sizes"],
-                        results["cases_image_spacings"],
-                    )
-
-            predictions = adapt_features(
-                adaptor_name=adaptor_name,
-                task_type=task_type,
-                shot_features=shot_embeddings,
-                shot_names=shot_ids,
-                shot_labels=shot_labels,
-                test_features=case_embeddings,
-                shot_coordinates=results["shot_coordinates"],
-                test_coordinates=results["cases_coordinates"],
-                test_names=case_ids,
-                patch_size=patch_size,
-                test_image_sizes=case_image_size,
-                shot_extra_labels=shot_extra_labels,
-                test_image_spacing=case_image_spacings,
-                test_image_origins=case_image_origins,
-                test_image_directions=case_image_directions,
-<<<<<<< HEAD
-                shot_image_spacing=shot_image_spacings,
-                shot_image_origins=shot_image_origins,
-                shot_image_directions=shot_image_directions,
-=======
-                shots_image_spacing=shot_image_spacings,
-                shots_image_origins=shot_image_origins,
-                shots_image_directions=shot_image_directions,
->>>>>>> faeb2822
-                return_probabilities=return_probabilities,
-            )
-
-        elif modality == "vision-language":
-            predictions = [pred["text"] for pred in results["prediction"]]
-            case_labels = [
-                label["text"] for case in results["case_labels"] for label in case
-            ]
-            case_extra_labels = None
-
-        metrics = evaluate_predictions(
-            task_name=task_name,
-            case_ids=case_ids,
-            test_predictions=predictions,
-            test_labels=case_labels,
-            test_extra_labels=case_extra_labels,
-            test_image_spacing=case_image_spacings,
-        )
-        task_metrics[task_name] = metrics
-
-    if task_type == "segmentation" or task_type == "detection":
-        write_combined_metrics(metric_dict=task_metrics, save_predictions=False)
-    else:
-        write_combined_metrics(metric_dict=task_metrics)
-    return 0
-
-
-if __name__ == "__main__":
-    raise SystemExit(main())
+#  Copyright 2025 Diagnostic Image Analysis Group, Radboudumc, Nijmegen, The Netherlands
+#
+#  Licensed under the Apache License, Version 2.0 (the "License");
+#  you may not use this file except in compliance with the License.
+#  You may obtain a copy of the License at
+#
+#      http://www.apache.org/licenses/LICENSE-2.0
+#
+#  Unless required by applicable law or agreed to in writing, software
+#  distributed under the License is distributed on an "AS IS" BASIS,
+#  WITHOUT WARRANTIES OR CONDITIONS OF ANY KIND, either express or implied.
+#  See the License for the specific language governing permissions and
+#  limitations under the License.
+
+import json
+from multiprocessing import Pool
+from pathlib import Path
+from pprint import pformat
+from picai_prep.preprocessing import Sample, PreprocessingSettings
+
+import numpy as np
+import openslide
+import pandas as pd
+from dragon_eval import DragonEval
+from dragon_eval.evaluation import REGRESSION_EPSILON, TASK_TYPE, EvalType
+import SimpleITK as sitk
+
+from unicorn_eval.helpers import get_max_workers
+from unicorn_eval.utils import (
+    adapt_features,
+    evaluate_predictions,
+    extract_data,
+    extract_embeddings_and_labels,
+    normalize_metric,
+    write_json_file,
+)
+
+
+INPUT_DIRECTORY = Path("/input")
+OUTPUT_DIRECTORY = Path("/output")
+GROUNDTRUTH_DIRECTORY = Path("/opt/ml/input/data/ground_truth")
+
+
+ADAPTOR_SLUGS_DICT = {
+    "Task01_classifying_he_prostate_biopsies_into_isup_scores": "adaptor-pathology-classification",
+    "Task02_classifying_lung_nodule_malignancy_in_ct": "adaptor-radiology-classification",
+    "Task03_predicting_the_time_to_biochemical_recurrence_in_he_prostatectomies": "adaptor-pathology-regression",
+    "Task04_predicting_slide_level_tumor_proportion_score_in_ihc_stained_wsi": "adaptor-pathology-classification",
+    "Task05_detecting_signet_ring_cells_in_he_stained_wsi_of_gastric_cancer": "adaptor-pathology-detection",
+    "Task06_detecting_clinically_significant_prostate_cancer_in_mri_exams": "adaptor-radiology-detection-segmentation",
+    "Task07_detecting_lung_nodules_in_thoracic_ct": "adaptor-radiology-detection-points",
+    "Task08_detecting_mitotic_figures_in_breast_cancer_wsis": "adaptor-pathology-detection",
+    "Task09_segmenting_rois_in_breast_cancer_wsis": "adaptor-pathology-segmentation",
+    "Task10_segmenting_lesions_within_vois_in_ct": "adaptor-radiology-segmentation",
+    "Task11_segmenting_three_anatomical_structures_in_lumbar_spine_mri": "adaptor-radiology-segmentation",
+}
+
+REQUIRES_PROBABILITIES_DICT = {
+    "Task01_classifying_he_prostate_biopsies_into_isup_scores": False,
+    "Task02_classifying_lung_nodule_malignancy_in_ct": True,
+    "Task03_predicting_the_time_to_biochemical_recurrence_in_he_prostatectomies": False,
+    "Task04_predicting_slide_level_tumor_proportion_score_in_ihc_stained_wsi": False,
+    "Task05_detecting_signet_ring_cells_in_he_stained_wsi_of_gastric_cancer": False,
+    "Task06_detecting_clinically_significant_prostate_cancer_in_mri_exams": False,
+    "Task07_detecting_lung_nodules_in_thoracic_ct": False,  
+    "Task08_detecting_mitotic_figures_in_breast_cancer_wsis": False,
+    "Task09_segmenting_rois_in_breast_cancer_wsis": False,
+    "Task10_segmenting_lesions_within_vois_in_ct": False,
+    "Task11_segmenting_three_anatomical_structures_in_lumbar_spine_mri": False,
+}
+
+INPUT_SLUGS_DICT = {
+    "Task01_classifying_he_prostate_biopsies_into_isup_scores": [
+        "prostate-tissue-biopsy-whole-slide-image"
+    ],
+    "Task02_classifying_lung_nodule_malignancy_in_ct": [
+        "chest-ct-region-of-interest-cropout"
+    ],
+    "Task03_predicting_the_time_to_biochemical_recurrence_in_he_prostatectomies": [
+        "prostatectomy-tissue-whole-slide-image"
+    ],
+    "Task04_predicting_slide_level_tumor_proportion_score_in_ihc_stained_wsi": [
+        "ihc-staining-for-pd-l1"
+    ],
+    "Task05_detecting_signet_ring_cells_in_he_stained_wsi_of_gastric_cancer": [
+        "histopathology-region-of-interest-cropout"
+    ],
+    "Task06_detecting_clinically_significant_prostate_cancer_in_mri_exams": [
+        "transverse-t2-prostate-mri",
+    ],
+    "Task07_detecting_lung_nodules_in_thoracic_ct": [
+        "chest-ct",
+    ],
+    "Task08_detecting_mitotic_figures_in_breast_cancer_wsis": [
+        "histopathology-region-of-interest-cropout"
+    ],
+    "Task09_segmenting_rois_in_breast_cancer_wsis": [
+        "histopathology-region-of-interest-cropout"
+    ],
+    "Task10_segmenting_lesions_within_vois_in_ct": [
+        "stacked-3d-ct-volumes-of-lesions"
+    ],
+    "Task11_segmenting_three_anatomical_structures_in_lumbar_spine_mri": [
+        "sagittal-spine-mri"
+    ],
+    "Task20_generating_caption_from_wsi": [
+        "he-staining"
+    ]
+}
+
+MODEL_OUTPUT_SLUG_DICT = {
+    "Task01_classifying_he_prostate_biopsies_into_isup_scores": "image-neural-representation",
+    "Task02_classifying_lung_nodule_malignancy_in_ct": "image-neural-representation",
+    "Task03_predicting_the_time_to_biochemical_recurrence_in_he_prostatectomies": "image-neural-representation",
+    "Task04_predicting_slide_level_tumor_proportion_score_in_ihc_stained_wsi": "image-neural-representation",
+    "Task05_detecting_signet_ring_cells_in_he_stained_wsi_of_gastric_cancer": "patch-neural-representation",
+    "Task06_detecting_clinically_significant_prostate_cancer_in_mri_exams": "patch-neural-representation",
+    "Task07_detecting_lung_nodules_in_thoracic_ct": "patch-neural-representation",
+    "Task08_detecting_mitotic_figures_in_breast_cancer_wsis": "patch-neural-representation",
+    "Task09_segmenting_rois_in_breast_cancer_wsis": "patch-neural-representation",
+    "Task10_segmenting_lesions_within_vois_in_ct": "patch-neural-representation",
+    "Task11_segmenting_three_anatomical_structures_in_lumbar_spine_mri": "patch-neural-representation",
+    "Task20_generating_caption_from_wsi": "nlp-predictions-dataset",
+}
+
+LABEL_SLUG_DICT = {
+    "Task01_classifying_he_prostate_biopsies_into_isup_scores": "isup-grade.json",
+    "Task02_classifying_lung_nodule_malignancy_in_ct": "lung-nodule-malignancy-risk.json",
+    "Task03_predicting_the_time_to_biochemical_recurrence_in_he_prostatectomies": "overall-survival-years.json",
+    "Task04_predicting_slide_level_tumor_proportion_score_in_ihc_stained_wsi": "pd-l1-tps-binned.json",
+    "Task05_detecting_signet_ring_cells_in_he_stained_wsi_of_gastric_cancer": "cell-classification.json",
+    "Task06_detecting_clinically_significant_prostate_cancer_in_mri_exams": "images/transverse-cspca-label/{case_id}.mha",
+    "Task07_detecting_lung_nodules_in_thoracic_ct": "nodule-locations.json",
+    "Task08_detecting_mitotic_figures_in_breast_cancer_wsis": "mitotic-figures.json",
+    "Task09_segmenting_rois_in_breast_cancer_wsis": "images/tumor-stroma-and-other/{case_id}.tif",
+    "Task10_segmenting_lesions_within_vois_in_ct": "images/ct-binary-uls/{case_id}.mha",
+    "Task11_segmenting_three_anatomical_structures_in_lumbar_spine_mri": "images/sagittal-spine-mr-segmentation/{case_id}.mha",
+    "Task20_generating_caption_from_wsi": "nlp-predictions-dataset.json",
+}
+
+EXTRA_LABEL_SLUG_DICT = {
+    "Task03_predicting_the_time_to_biochemical_recurrence_in_he_prostatectomies": [
+        "event.json"
+    ],
+    "Task07_detecting_lung_nodules_in_thoracic_ct": [
+        "diameter.json"
+    ]
+}
+
+LANGUAGE_TASK_NAMES = [
+    "Task12_predicting_histopathology_sample_origin",
+    "Task13_classifying_pulmonary_nodule_presence",
+    "Task14_classifying_kidney_abnormality",
+    "Task15_hip_kellgren_lawrence_score",
+    "Task16_classifying_colon_histopathology_diagnosis",
+    "Task17_predicting_lesion_size_measurements",
+    "Task18_predicting_prostate_volume_psa_and_psa_density",
+    "Task19_anonymizing_report",
+]
+
+TASK_TYPE.update(
+    {
+        "Task12_predicting_histopathology_sample_origin": EvalType.NONORDINAL_MULTI_CLASS_CLASSIFICATION,
+        "Task13_classifying_pulmonary_nodule_presence": EvalType.BINARY_CLASSIFICATION,
+        "Task14_classifying_kidney_abnormality": EvalType.BINARY_CLASSIFICATION,
+        "Task15_hip_kellgren_lawrence_score": EvalType.NONORDINAL_MULTI_CLASS_CLASSIFICATION,
+        "Task16_classifying_colon_histopathology_diagnosis": EvalType.BINARY_CLASSIFICATION_NON_SHARED_TASK,
+        "Task17_predicting_lesion_size_measurements": EvalType.REGRESSION,
+        "Task18_predicting_prostate_volume_psa_and_psa_density": EvalType.REGRESSION,
+        "Task19_anonymizing_report": EvalType.TEXT_TARGET,
+    }
+)
+
+REGRESSION_EPSILON.update(
+    {
+        "Task17_predicting_lesion_size_measurements": 4,
+        "Task18_predicting_prostate_volume_psa_and_psa_density": np.array(
+            [4, 0.4, 0.04]
+        ),
+    }
+)
+
+
+def process(job):
+    """Processes a single algorithm job, looking at the outputs"""
+
+    embeddings = coordinates = spacing = patch_size = None
+    image_size = image_spacing = prediction = None
+    image_origin = image_direction = None
+
+    report = "Processing:\n"
+    report += pformat(job)
+    report += "\n"
+
+    mapping = pd.read_csv(GROUNDTRUTH_DIRECTORY / "mapping.csv")
+
+    image_name = None
+    for slug_inputs in INPUT_SLUGS_DICT.values():
+        for slug_input in slug_inputs:
+            try:
+                image_name = get_image_name(
+                    values=job["inputs"],
+                    slug=slug_input,
+                )
+            except Exception as e:
+                continue
+
+    assert image_name is not None, "No image found in predictions.json"
+    case_name = Path(image_name).stem
+
+    # remove suffixes "_adc", "_t2w", and "_hbv" from the case name if present
+    for suffix in ["_adc", "_t2w", "_hbv"]:
+        if case_name.endswith(suffix):
+            case_name = case_name[: -len(suffix)]
+
+    case_info = mapping[mapping.case_id == case_name]
+    task_name = case_info.task_name.values[0]
+    modality = case_info.modality.values[0]
+
+    if modality == "vision":
+
+        prediction = None
+        slug_embedding = MODEL_OUTPUT_SLUG_DICT[task_name]
+
+        # find the location of the results
+        location_neural_representation = get_file_location(
+            job_pk=job["pk"],
+            values=job["outputs"],
+            slug=slug_embedding,
+        )
+
+        # read the results
+        neural_representations = load_json_file(
+            location=location_neural_representation,
+        )
+
+        features = []
+        if slug_embedding == "image-neural-representation":
+            for neural_representation in neural_representations:
+                feature = neural_representation["features"]
+                feature = np.array(feature).astype(np.float32)
+                features.append(feature)
+            embeddings = np.concatenate(features)
+            coordinates, spacing, patch_size, image_size, image_spacing, image_origin, image_direction = None, None, None, None, None, None, None
+
+        elif slug_embedding == "patch-neural-representation":
+            # TODO: better handle the case when there are multiple encoded inputs for a case
+            # right now we concatenate the features
+            # and use the first coordinates, spacing, patch_size, image_size, and image_spacing
+            first = True
+            for neural_representation in neural_representations:
+                feature, curr_coordinates, curr_spacing, curr_patch_size, curr_image_size, curr_image_spacing, curr_image_origin, curr_image_direction = (
+                    extract_data(neural_representation)
+                )
+                features.append(feature)
+                if first:
+                    coordinates = curr_coordinates
+                    spacing = curr_spacing
+                    patch_size = curr_patch_size
+                    image_size = curr_image_size
+                    image_spacing = curr_image_spacing
+                    image_origin = curr_image_origin
+                    image_direction = curr_image_direction
+                    first = False
+            embeddings = np.concatenate(features)
+
+    elif modality == "vision-language":
+
+        model_output_slug = MODEL_OUTPUT_SLUG_DICT[task_name]
+
+        # find the location of the results
+        location_prediction = get_file_location(
+            job_pk=job["pk"],
+            values=job["outputs"],
+            slug=model_output_slug,
+        )
+
+        # read the results
+        prediction = load_json_file(
+            location=location_prediction,
+        )[0]
+
+    case_specific_ground_truth_dir = GROUNDTRUTH_DIRECTORY / task_name / case_name
+
+    slug_label = LABEL_SLUG_DICT[task_name]
+    label_path = case_specific_ground_truth_dir / slug_label
+
+    if label_path.suffix == ".json":
+        label = load_json_file(location=label_path)
+    elif label_path.suffix == ".tif":
+        label_path = Path(str(label_path).replace("{case_id}", case_name))
+        label = load_tif_file(location=label_path)
+    elif label_path.suffix == ".mha":
+        label_path = Path(str(label_path).replace("{case_id}", case_name))
+        label = load_mha_file(location=label_path)
+    else:
+        raise ValueError(f"Unsupported file format: {label_path.suffix}")
+
+    extra_labels = None
+    extra_slug_labels = EXTRA_LABEL_SLUG_DICT.get(task_name, [])
+    use_extra_labels = len(extra_slug_labels) > 0
+    if use_extra_labels:
+        extra_labels = {}
+        for extra_slug_label in extra_slug_labels:
+            slug_name = Path(extra_slug_label).stem
+            extra_label_path = case_specific_ground_truth_dir / extra_slug_label
+            if extra_label_path.exists():
+                extra_labels[slug_name] = load_json_file(location=extra_label_path)
+            else:
+                print(f"WARNING: extra label file not found: {extra_label_path}")
+                extra_labels[slug_name] = None
+
+        # convert extra_labels dictionary to a structured numpy array
+        dtype = [(key, type(value)) for key, value in extra_labels.items()]
+        extra_labels = np.array([tuple(extra_labels.values())], dtype=dtype)
+
+    case_info_dict = case_info.to_dict(orient="records")[0]
+    case_info_dict["embeddings"] = embeddings
+    case_info_dict["coordinates"] = coordinates
+    case_info_dict["spacing"] = spacing
+    case_info_dict["image_spacing"] = image_spacing
+    case_info_dict["image_size"] = image_size
+    case_info_dict["image_origin"] = image_origin
+    case_info_dict["image_direction"] = image_direction
+    case_info_dict["patch_size"] = patch_size
+    case_info_dict["prediction"] = prediction
+    case_info_dict["label"] = label
+    case_info_dict["extra_labels"] = extra_labels
+
+    return case_info_dict
+
+
+def get_cases_extra_labels_detection(cases_image_sizes, cases_image_spacings):
+    case_extra_labels = {}
+    for case_id, image_size in cases_image_sizes.items():
+        # grab image dimensions along first two axes  (works for both 2D and 3D images)
+        width, height = image_size[0], image_size[1]
+        # grab image spacings (in µm) along first two axes (works for both 2D and 3D images)
+        spacing = cases_image_spacings[case_id]
+        spacing_x_um, spacing_y_um = spacing[0], spacing[1]
+        spacing_x_mm = spacing_x_um / 1000.0
+        spacing_y_mm = spacing_y_um / 1000.0
+        pixel_area_mm2 = spacing_x_mm * spacing_y_mm
+        image_area_mm2 = width * height * pixel_area_mm2
+        case_extra_labels[case_id] = image_area_mm2
+    return case_extra_labels
+
+
+def print_directory_contents(path: Path | str):
+    path = Path(path)
+    for child in path.iterdir():
+        if child.is_dir():
+            print_directory_contents(child)
+        else:
+            print(child)
+
+
+def read_adaptors():
+    # read the adaptors that are used for this submission
+    adaptors = {}
+    for task_name, slug in ADAPTOR_SLUGS_DICT.items():
+        adaptor_path = INPUT_DIRECTORY / f"{slug}.json"
+        if adaptor_path.exists():
+            with open(adaptor_path) as f:
+                adaptors[task_name] = json.loads(f.read())
+    return adaptors
+
+
+def read_predictions():
+    # the prediction file tells us the location of the users' predictions
+    with open(INPUT_DIRECTORY / "predictions.json") as f:
+        return json.loads(f.read())
+
+
+def get_image_name(*, values, slug):
+    # this tells us the user-provided name of the input or output image
+    for value in values:
+        if value["interface"]["slug"] == slug:
+            return value["image"]["name"]
+
+    raise RuntimeError(f"Image with interface {slug} not found!")
+
+
+def get_interface_relative_path(*, values, slug):
+    # gets the location of the interface relative to the input or output
+    for value in values:
+        if value["interface"]["slug"] == slug:
+            return value["interface"]["relative_path"]
+
+    raise RuntimeError(f"Value with interface {slug} not found!")
+
+
+def get_file_location(*, job_pk, values, slug):
+    # where a job's output file will be located in the evaluation container
+    relative_path = get_interface_relative_path(values=values, slug=slug)
+    return INPUT_DIRECTORY / job_pk / "output" / relative_path
+
+
+def load_json_file(*, location):
+    # reads a json file
+    with open(location) as f:
+        return json.loads(f.read())
+
+
+def load_tif_file(*, location):
+    slide = openslide.OpenSlide(location)
+    print("Image dimensions:", slide.dimensions)
+    level_0 = slide.read_region((0, 0), 0, slide.dimensions)
+    #   save_tif(level_0, location.stem)
+    level_0_np = np.array(level_0)
+    class_labels = level_0_np[:, :, 0]  # shape: (H, W)
+    return class_labels
+
+
+def load_mha_file(*, location):
+    class_labels = sitk.ReadImage(location)
+    if "transverse-cspca-label" in str(location):
+        pat_case = Sample(scans=[class_labels], lbl = class_labels, settings=PreprocessingSettings(spacing=[1,1,1], matrix_size=[16,256,256]))
+        pat_case.preprocess()
+        class_labels = pat_case.lbl
+    image_orientation = sitk.DICOMOrientImageFilter_GetOrientationFromDirectionCosines(class_labels.GetDirection())
+    if image_orientation != "SPL":
+        class_labels = sitk.DICOMOrient(class_labels, desiredCoordinateOrientation="SPL")
+    class_labels = sitk.GetArrayFromImage(class_labels)
+    return class_labels
+
+
+def write_metrics(*, metrics):
+    # write a json document used for ranking results on the leaderboard
+    with open(OUTPUT_DIRECTORY / "metrics.json", "w") as f:
+        f.write(json.dumps(metrics, indent=4))
+
+
+def write_combined_metrics(*, metric_dict: dict[dict], save_predictions: bool = True) -> None:
+    metrics = {"metrics": {}, "normalized_metrics": {}}
+    predictions = {"predictions": []}
+
+    for task_name, task_metrics in metric_dict.items():
+        for metric_name, metric_value in task_metrics["metrics"].items():
+            task_identifier = task_name.split("_")[0]
+            metrics["metrics"][f"{task_identifier}_{metric_name}"] = metric_value
+            metrics["normalized_metrics"][f"{task_identifier}_{metric_name}"] = (
+                normalize_metric(task_name, metric_value)
+            )
+
+        for metric_name, metric_value in task_metrics["additional_metrics"].items():
+            task_identifier = task_name.split("_")[0]
+            metrics["metrics"][f"{task_identifier}_{metric_name}"] = metric_value
+
+        if save_predictions:
+            case_prediction = [
+                p.tolist() if isinstance(p, np.ndarray) else p
+                for p in task_metrics["predictions"]
+            ]
+            predictions["predictions"].extend(case_prediction)
+
+    # aggregate metrics when there are multiple tasks
+    metrics["metrics"]["mean"] = np.mean(
+        [metric_value for _, metric_value in metrics["normalized_metrics"].items()]
+    )
+
+    write_json_file(
+        location=OUTPUT_DIRECTORY / "metrics.json",
+        content=metrics,
+    )
+
+    if save_predictions:
+        write_json_file(
+            location=OUTPUT_DIRECTORY / "predictions.json",
+            content=predictions,
+        )
+
+
+def prepare_predictions_language(input_dir: Path, output_dir: Path, gt_dir: Path):
+    """
+    Map the predictions with random filenames to the correct task and fold.
+    """
+    # Collect the uids of the ground truth files if the path contains a task name
+    task_uids = {}
+    for gt_file in gt_dir.rglob("*.json"):
+        if any(task_name in str(gt_file) for task_name in LANGUAGE_TASK_NAMES):
+            with open(gt_file, "r") as f:
+                entries = json.load(f)
+            matched_task = next(
+                task for task in LANGUAGE_TASK_NAMES if task in str(gt_file)
+            )
+            uids = set(entry["uid"] for entry in entries)
+            task_uids[matched_task] = uids
+
+    # Match the predictions with the correct ground truth file
+    for pred_file in input_dir.rglob("*/output/nlp-predictions-dataset/*.json"):
+        if pred_file.name in ["predictions.json", "inputs.json"]:
+            continue
+
+        with open(pred_file, "r") as f:
+            entries = json.load(f)
+
+        uids = set([entry["uid"] for entry in entries])
+        for task, gt_uids in task_uids.items():
+            if uids == gt_uids:
+                output_file = (
+                    output_dir / f"{task}-fold0" / "nlp-predictions-dataset.json"
+                )
+                output_file.parent.mkdir(parents=True, exist_ok=True)
+                with open(output_file, "w") as f:
+                    json.dump(entries, f)
+                break
+
+
+def evaluate_language_predictions():
+    input_dir = (
+        INPUT_DIRECTORY
+        if INPUT_DIRECTORY.exists()
+        else Path("unicorn/test-predictions")
+    )
+    # Make a temp folder
+    temp_metric_output_path = Path("/opt/app/predictions/language_results/metrics.json")
+    temp_metric_output_path.parent.mkdir(parents=True, exist_ok=True)
+    workdir = (
+        Path("/opt/app/predictions")
+        if Path("/opt/app/predictions").exists()
+        else Path("unicorn/workdir")
+    )
+    prepare_predictions_language(
+        input_dir=input_dir,
+        output_dir=workdir,
+        gt_dir=GROUNDTRUTH_DIRECTORY,
+    )
+
+    # determine which task we are evaluating
+    files = list(GROUNDTRUTH_DIRECTORY.glob("*.json"))
+    task_names = [
+        path.stem.replace(".json", "")
+        for path in files
+        if path.stem.replace(".json", "") in LANGUAGE_TASK_NAMES
+    ]
+
+    if task_names:
+        # evaluate
+        DragonEval(
+            ground_truth_path=GROUNDTRUTH_DIRECTORY,
+            predictions_path=workdir,
+            output_file=temp_metric_output_path,
+            folds=[0],
+            tasks=task_names,
+        ).evaluate()
+
+        # load the metrics
+        with open(temp_metric_output_path, "r") as f:
+            return json.load(f)
+
+    else:
+        print("No language tasks found in the ground truth files.")
+        return {}
+
+
+def main():
+    print("input folder contents:")
+    print_directory_contents(INPUT_DIRECTORY)
+    print("=+=" * 10)
+    print("grountruth folder contents:")
+    print_directory_contents(GROUNDTRUTH_DIRECTORY)
+    print("=+=" * 10)
+
+    print("evaluating language predictions")
+    task_metrics = evaluate_language_predictions()
+    print("=+=" * 10)
+
+    metrics = {}
+    adaptors = read_adaptors()
+    predictions = read_predictions()
+
+    # We now process each algorithm job for this submission
+    # Note that the jobs are not in any order!
+    # We work that out from predictions.json
+
+    # use concurrent workers to process the predictions more efficiently
+    max_workers = get_max_workers()
+    with Pool(processes=max_workers) as pool:
+        processed_results = pool.map(process, predictions)
+    task_values = extract_embeddings_and_labels(processed_results)
+
+    for task_name, results in task_values.items():
+
+        modality = results["modality"]
+        case_labels = results["case_labels"]
+        case_ids = results["case_ids"]
+        task_type = results["task_type"]
+
+        if modality == "vision":
+
+            adaptor_name = adaptors[task_name]
+            return_probabilities = REQUIRES_PROBABILITIES_DICT[task_name]
+
+            patch_size = results["patch_size"]
+
+            shot_embeddings = results["shot_embeddings"]
+            shot_labels = results["shot_labels"]
+            shot_extra_labels = results["shot_extra_labels"]
+            shot_ids = results["shot_ids"]
+            shot_image_spacings = results["shot_image_spacings"]
+            shot_image_origins = results["shot_image_origins"]
+            shot_image_directions = results["shot_image_directions"]
+
+            case_embeddings = results["case_embeddings"]
+            case_extra_labels = results["case_extra_labels"]
+            case_image_size = results["cases_image_sizes"]
+            case_image_spacings = results["cases_image_spacings"]
+            case_image_origins = results["cases_image_origins"]
+            case_image_directions = results["cases_image_directions"]
+
+            if task_type in ["classification", "regression"]:
+
+                if len(shot_embeddings.shape) > 2:
+                    shot_embeddings = shot_embeddings.squeeze(1)
+
+                if len(case_embeddings.shape) > 2:
+                    case_embeddings = case_embeddings.squeeze(1)
+
+            elif task_type == "detection":
+
+                if task_name not in [
+                    "Task06_detecting_clinically_significant_prostate_cancer_in_mri_exams",
+                    "Task07_detecting_lung_nodules_in_thoracic_ct",
+                ]:
+                    # compute image‐area extra‐labels for other detection tasks
+                    #TODO: add extra labels to the extra_labels array instead
+                    case_extra_labels = get_cases_extra_labels_detection(
+                        results["cases_image_sizes"],
+                        results["cases_image_spacings"],
+                    )
+
+            predictions = adapt_features(
+                adaptor_name=adaptor_name,
+                task_type=task_type,
+                shot_features=shot_embeddings,
+                shot_names=shot_ids,
+                shot_labels=shot_labels,
+                test_features=case_embeddings,
+                shot_coordinates=results["shot_coordinates"],
+                test_coordinates=results["cases_coordinates"],
+                test_names=case_ids,
+                patch_size=patch_size,
+                test_image_sizes=case_image_size,
+                shot_extra_labels=shot_extra_labels,
+                test_image_spacing=case_image_spacings,
+                test_image_origins=case_image_origins,
+                test_image_directions=case_image_directions,
+                shot_image_spacing=shot_image_spacings,
+                shot_image_origins=shot_image_origins,
+                shot_image_directions=shot_image_directions,
+                return_probabilities=return_probabilities,
+            )
+
+        elif modality == "vision-language":
+            predictions = [pred["text"] for pred in results["prediction"]]
+            case_labels = [
+                label["text"] for case in results["case_labels"] for label in case
+            ]
+            case_extra_labels = None
+
+        metrics = evaluate_predictions(
+            task_name=task_name,
+            case_ids=case_ids,
+            test_predictions=predictions,
+            test_labels=case_labels,
+            test_extra_labels=case_extra_labels,
+            test_image_spacing=case_image_spacings,
+        )
+        task_metrics[task_name] = metrics
+
+    if task_type == "segmentation" or task_type == "detection":
+        write_combined_metrics(metric_dict=task_metrics, save_predictions=False)
+    else:
+        write_combined_metrics(metric_dict=task_metrics)
+    return 0
+
+
+if __name__ == "__main__":
+    raise SystemExit(main())