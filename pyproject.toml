--- conflicted
+++ resolved
@@ -23,11 +23,7 @@
 no_implicit_reexport = true
 
 [tool.bumpver]
-<<<<<<< HEAD
-current_version = "1.0.0"
-=======
 current_version = "1.1.1"
->>>>>>> d1517520
 version_pattern = "MAJOR.MINOR.PATCH"
 commit = false       # We do version bumping in CI, not as a commit
 tag = false          # Git tag already exists — we don't auto-tag
